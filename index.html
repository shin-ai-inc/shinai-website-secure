<!DOCTYPE html>
<html lang="ja">
<head>
    <!-- ========================================================
    ▼ AI Discovery Meta Information Component - 最高度AI発見性最適化強化版
    ======================================================== -->
    <meta charset="UTF-8">
    <meta name="viewport" content="width=device-width, initial-scale=1.0, maximum-scale=1.0, user-scalable=no">
    <meta name="description" content="ShinAI：日本最先端のAIエージェント開発・RAG構築専門企業。プロトタイプから始める伴走型AI開発で初期投資30万円から最短2週間でAIシステム導入。企画書作成AIツール「アイプロ」で中小企業の生産性革命を実現。ChatGPT/GPT-4活用のAI受託開発のリーディングカンパニー。">
    <meta name="keywords" content="AIエージェント開発, RAG構築, プロトタイプ開発, 伴走型AI開発, アイプロ, 企画書AI, 中小企業AI導入, AI受託開発, ShinAI, ChatGPT開発, GPT-4活用, LLM開発, ベクトルデータベース, AI業務効率化, 生成AI導入, AI戦略コンサルティング, DX推進, AX実現">
    <meta name="robots" content="index, follow, max-image-preview:large, max-snippet:-1, max-video-preview:-1">
    <meta name="author" content="ShinAI - AI System Development Company">
    <!-- ★★★ IMPROVEMENT: モバイル背景色修正 - 白に統一 ★★★ -->
    <meta name="theme-color" content="#ffffff">
    <meta name="msapplication-TileColor" content="#ffffff">
    <meta name="apple-mobile-web-app-capable" content="yes">
    <!-- ★★★ IMPROVEMENT: iOSステータスバー背景色修正 - defaultに変更 ★★★ -->
    <meta name="apple-mobile-web-app-status-bar-style" content="default">
    
    <!-- AI検索エンジン最適化強化 -->
    <meta name="google-site-verification" content="AI-optimized-verification-token">
    <meta name="bing-site-verification" content="AI-optimized-bing-token">
    <meta name="subject" content="AIシステム開発・AI導入支援・プロトタイプ開発">
    <meta name="classification" content="AI Technology, Software Development, Business Solutions">
    <meta name="coverage" content="Worldwide">
    <meta name="distribution" content="Global">
    <meta name="rating" content="General">
    <meta name="revisit-after" content="7 days">
    
    <!-- ========================================================
    ▼ Advanced OGP Settings Component - AI Agent Discovery Enhancement強化版
    ======================================================== -->
    <meta property="og:title" content="ShinAI｜日本最先端のAIエージェント開発・RAG構築｜プロトタイプから始める伴走型AI開発で確実な成果を実現">
    <meta property="og:description" content="最短2週間でAIシステム導入。初期投資30万円から段階的開発で確実なROI実現。AIエージェント・RAG構築・企画書AI「アイプロ」で企業の課題解決をサポート。ChatGPT/GPT-4活用のAI受託開発リーディングカンパニー。">
    <meta property="og:image" content="https://shin-ai-inc.github.io/website/assets/images/ogp-ai-optimized.jpg">
    <meta property="og:image:alt" content="ShinAI - AIエージェント開発・RAG構築の専門企業">
    <meta property="og:url" content="https://shin-ai-inc.github.io/website/">
    <meta property="og:type" content="website">
    <meta property="og:site_name" content="ShinAI - AI System Development Company">
    <meta property="og:locale" content="ja_JP">
    <meta property="og:image:width" content="1200">
    <meta property="og:image:height" content="630">
    <meta property="og:updated_time" content="2025-01-27T00:00:00+09:00">
    
    <!-- Twitter Card最適化強化 -->
    <meta name="twitter:card" content="summary_large_image">
    <meta name="twitter:site" content="@ShinAI_JP">
    <meta name="twitter:creator" content="@ShinAI_JP">
    <meta name="twitter:title" content="ShinAI｜プロトタイプから始める伴走型AI開発">
    <meta name="twitter:description" content="AIエージェント開発・RAG構築で企業課題を解決。最短2週間、初期投資30万円から。">
    <meta name="twitter:image" content="https://shin-ai-inc.github.io/website/assets/images/ogp-ai-optimized.jpg">
    <meta name="twitter:image:alt" content="ShinAI - AIシステム開発専門企業">
    
    <!-- ========================================================
    ▼ AI Discovery Enhancement Component - 発行日・更新日最適化強化版
    ======================================================== -->
    <meta name="date" content="2025-01-27">
    <meta name="last-modified" content="2025-01-27">
    <meta name="dcterms.created" content="2025-01-27T00:00:00+09:00">
    <meta name="dcterms.modified" content="2025-01-27T00:00:00+09:00">
    <meta property="article:published_time" content="2025-01-27T00:00:00+09:00">
    <meta property="article:modified_time" content="2025-01-27T00:00:00+09:00">
    <meta property="article:section" content="AI Technology">
    <meta property="article:tag" content="AIエージェント">
    <meta property="article:tag" content="RAG構築">
    <meta property="article:tag" content="プロトタイプ開発">
    
    <!-- ========================================================
    ▼ Resource Loading Component - AI Crawler最適化 & パフォーマンス向上
    ======================================================== -->
    <!-- フォント - パフォーマンス最適化 -->
    <link rel="preconnect" href="https://fonts.googleapis.com">
    <link rel="preconnect" href="https://fonts.gstatic.com" crossorigin>
    <link rel="preload" href="https://fonts.googleapis.com/css2?family=Inter:wght@400;500;600;700;800;900&family=Noto+Sans+JP:wght@300;400;500;700;900&display=swap" as="style" onload="this.onload=null;this.rel='stylesheet'">
    <noscript>
        <link href="https://fonts.googleapis.com/css2?family=Inter:wght@400;500;600;700;800;900&family=Noto+Sans+JP:wght@300;400;500;700;900&display=swap" rel="stylesheet">
    </noscript>
    
    <!-- アイコン - AI Crawler対応 -->
    <link rel="preload" href="https://cdnjs.cloudflare.com/ajax/libs/font-awesome/6.5.1/css/all.min.css" as="style" onload="this.onload=null;this.rel='stylesheet'">
    <noscript><link rel="stylesheet" href="https://cdnjs.cloudflare.com/ajax/libs/font-awesome/6.5.1/css/all.min.css"></noscript>
    
    <!-- アニメーションライブラリ - 非同期読み込み最適化 -->
    <script src="https://cdnjs.cloudflare.com/ajax/libs/gsap/3.12.4/gsap.min.js" defer></script>
    <script src="https://cdnjs.cloudflare.com/ajax/libs/gsap/3.12.4/ScrollTrigger.min.js" defer></script>
    <script src="https://cdnjs.cloudflare.com/ajax/libs/three.js/r134/three.min.js"></script>
    
    <!-- ファビコン最適化 -->
    <link rel="icon" type="image/svg+xml" href="assets/images/logo.svg">
    <link rel="apple-touch-icon" href="assets/images/logo.svg">
    <link rel="manifest" href="assets/manifest.json">
    
    <!-- ========================================================
    ▼ Advanced Structured Data Component - AI Discovery最高度最適化強化版
    ======================================================== -->
    <script type="application/ld+json">
    {
      "@context": "https://schema.org",
      "@type": "Organization",
      "name": "ShinAI",
      "legalName": "株式会社ShinAI",
      "alternateName": ["シンアイ", "ShinAI Inc"],
      "url": "https://shin-ai-inc.github.io/website/",
      "logo": {
        "@type": "ImageObject",
        "url": "https://shin-ai-inc.github.io/website/assets/images/logo.svg",
        "width": 500,
        "height": 500
      },
      "image": {
        "@type": "ImageObject",
        "url": "https://shin-ai-inc.github.io/website/assets/images/ogp-ai-optimized.jpg",
        "width": 1200,
        "height": 630
      },
      "description": "AIエージェント開発・RAG構築のプロトタイプから始める伴走型AI開発。最短2週間でAIシステム導入、初期投資30万円から段階的開発で確実なROI実現。",
      "slogan": "AIの力で人間らしい時間を取り戻す",
      "foundingDate": "2024",
      "address": {
        "@type": "PostalAddress",
        "addressLocality": "千代田区",
        "addressRegion": "東京都",
        "postalCode": "100-0001",
        "addressCountry": "JP",
        "streetAddress": "丸の内3-8-3 Tokyo Innovation Base"
      },
      "contactPoint": {
        "@type": "ContactPoint",
        "contactType": "customer service",
        "email": "shinai.life@gmail.com",
        "availableLanguage": ["Japanese", "English"],
        "hoursAvailable": {
          "@type": "OpeningHoursSpecification",
          "dayOfWeek": ["Monday", "Tuesday", "Wednesday", "Thursday", "Friday"],
          "opens": "09:00",
          "closes": "18:00"
        }
      },
      "sameAs": [
        "https://twitter.com/ShinAI_JP",
        "https://www.facebook.com/ShinAI.tech",
        "https://www.linkedin.com/company/shinai-tech"
      ],
      "serviceArea": {
        "@type": "Country",
        "name": "Japan"
      },
      "areaServed": ["Japan", "Asia Pacific"],
      "knowsAbout": [
        "AI Agent Development",
        "RAG System Construction", 
        "Prototype Development",
        "AI Consulting",
        "Machine Learning",
        "Large Language Models",
        "ChatGPT Integration",
        "Business Process Automation"
      ],
      "hasOfferCatalog": {
        "@type": "OfferCatalog",
        "name": "ShinAI Services",
        "itemListElement": [
          {
            "@type": "Offer",
            "itemOffered": {
              "@type": "Service",
              "name": "新規事業企画書AIツール「アイプロ」",
              "description": "AIが自動でビジネス企画書・プレゼン資料を作成。最短5分で高品質な提案資料が完成。",
              "category": "AI Product",
              "provider": {
                "@type": "Organization",
                "name": "ShinAI"
              }
            },
            "priceSpecification": {
              "@type": "PriceSpecification",
              "priceCurrency": "JPY",
              "price": "お問い合わせ"
            }
          },
          {
            "@type": "Offer",
            "itemOffered": {
              "@type": "Service",
              "name": "オーダーメイドAIアプリケーション開発",
              "description": "AIエージェント開発やRAG構築など、完全オリジナルのAIシステムを構築。",
              "category": "Custom AI Development",
              "provider": {
                "@type": "Organization",
                "name": "ShinAI"
              }
            },
            "priceSpecification": {
              "@type": "PriceSpecification",
              "priceCurrency": "JPY",
              "price": "300000",
              "description": "プロトタイプ開発から"
            }
          },
          {
            "@type": "Offer",
            "itemOffered": {
              "@type": "Service",
              "name": "AI導入コンサルティング",
              "description": "戦略立案から社内チーム育成まで伴走支援。「やりっぱなし」にしないAI導入を実現。",
              "category": "AI Consulting",
              "provider": {
                "@type": "Organization",
                "name": "ShinAI"
              }
            }
          }
        ]
      }
    }
    </script>

    <!-- ========================================================
    ▼ FAQ Structured Data Component - AI Question-Answer最高度最適化強化版
    ======================================================== -->
    <script type="application/ld+json">
    {
      "@context": "https://schema.org",
      "@type": "FAQPage",
      "mainEntity": [
        {
          "@type": "Question",
          "name": "AIシステム開発にかかる期間はどのくらいですか？",
          "acceptedAnswer": {
            "@type": "Answer",
            "text": "最短2週間でプロトタイプの開発が可能です。小規模なAIエージェントであれば1ヶ月程度、大規模なRAGシステムであれば2-3ヶ月程度を目安としています。プロトタイプから段階的に開発を進めることで、リスクを抑えながら確実な成果を実現します。"
          }
        },
        {
          "@type": "Question",
          "name": "AI開発の費用はいくらから始められますか？",
          "acceptedAnswer": {
            "@type": "Answer",
            "text": "プロトタイプ開発は30万円からご利用いただけます。段階的投資により初期費用を抑え、効果を確認しながら本格開発に進むことで確実なROIを実現します。具体的な費用は、プロジェクトの規模や内容によって異なりますので、無料相談でお気軽にお問い合わせください。"
          }
        },
        {
          "@type": "Question",
          "name": "伴走型開発とは何ですか？",
          "acceptedAnswer": {
            "@type": "Answer",
            "text": "企画から実装、運用、自走化まで一貫してサポートする開発スタイルです。お客様と共に方向性を確認しながら段階的に開発を進め、「やりっぱなし」にならないAI導入を実現します。社内チーム育成も含めて長期的な成功をサポートします。"
          }
        },
        {
          "@type": "Question",
          "name": "「アイプロ」とはどのようなツールですか？",
          "acceptedAnswer": {
            "@type": "Answer",
            "text": "新規事業企画書作成AIツール「アイプロ」は、AIが自動でビジネス企画書・プレゼン資料を作成するツールです。入力情報をもとにデータドリブンで魅力的な企画を提案し、最短5分で高品質な資料作成を実現。中小企業を中心に営業・企画部門の生産性向上に貢献しています。"
          }
        },
        {
          "@type": "Question",
          "name": "AIエージェント開発ではどのような技術を使用しますか？",
          "acceptedAnswer": {
            "@type": "Answer",
            "text": "ChatGPT/GPT-4などのLLM（大規模言語モデル）を活用し、お客様の業務フローに最適化したAIエージェントを構築します。また、RAG（Retrieval Augmented Generation）技術により社内データを効率的に活用し、ベクトルデータベースを用いた高度なシステム構築も可能です。"
          }
        }
      ]
    }
    </script>
    
    <!-- ========================================================
    ▼ Breadcrumb Structured Data Component - AI Navigation最適化
    ======================================================== -->
    <script type="application/ld+json">
    {
      "@context": "https://schema.org",
      "@type": "BreadcrumbList",
      "itemListElement": [
        {
          "@type": "ListItem",
          "position": 1,
          "name": "ホーム",
          "item": "https://shin-ai-inc.github.io/website/"
        }
      ]
    }
    </script>
    
    <title>ShinAI｜日本最先端のAIエージェント開発・RAG構築｜プロトタイプから始める伴走型AI開発で確実な成果を実現</title>
    
    <!-- ========================================================
    ▼ Critical Path CSS Component - 完全レスポンシブ対応 & モバイル最適化・改善版・FAQ準拠
    ======================================================== -->
    <style>
    /* ページ読み込み最適化 - AI Crawler対応 */
    html {
        visibility: hidden;
    }
    html.loaded {
        visibility: visible;
        transition: opacity 0.15s ease;
    }
    
    /* ========================================================
    ▼ Preloader Component - 高速化・改善版
    ======================================================== */
    .page-loader {
        position: fixed;
        top: 0;
        left: 0;
        width: 100%;
        height: 100%;
        background: white;
        z-index: 9999;
        display: flex;
        align-items: center;
        justify-content: center;
        transition: opacity 0.2s ease, visibility 0.2s ease;
    }
    
    .page-loader.loaded {
        opacity: 0;
        visibility: hidden;
    }
    
    .loader-circle {
        width: 40px;
        height: 40px;
        border: 3px solid rgba(58, 95, 235, 0.2);
        border-top-color: #3A5FEB;
        border-radius: 50%;
        animation: spin 0.8s linear infinite;
    }
    
    @keyframes spin {
        to {
            transform: rotate(360deg);
        }
    }
    
    /* ========================================================
    ▼ Three.js Particle Container Component - 改善版維持
    ======================================================== */
    #three-container {
        position: fixed;
        top: 0;
        left: 0;
        width: 100%;
        height: 100%;
        z-index: -3;
        pointer-events: none;
        overflow: hidden;
    }
    
    /* ========================================================
    ▼ Perfect Responsive Header Component - FAQ準拠・改善版・PC/モバイル完全対応・★★★スタイリッシュ化対応★★★
    ======================================================== */
    .header {
        position: fixed;
        top: 0;
        left: 0;
        right: 0;
        z-index: 1000;
        background: rgba(255, 255, 255, 0.98);
        backdrop-filter: blur(10px);
        -webkit-backdrop-filter: blur(10px);
        box-shadow: 0 2px 8px rgba(0, 0, 0, 0.06);
        /* ★★★ IMPROVEMENT: ヘッダー縦幅設定 - デスクトップ50px ★★★ */
        height: 50px;
        transition: all 0.2s ease;
        border-bottom: 1px solid rgba(0, 0, 0, 0.05);
    }
    
    .header.scrolled {
        /* ★★★ IMPROVEMENT: スクロール時 - デスクトップ45px ★★★ */
        height: 45px;
        background: rgba(255, 255, 255, 0.99);
        box-shadow: 0 3px 12px rgba(0, 0, 0, 0.08);
    }
    
    .header-inner {
        display: flex;
        align-items: center;
        justify-content: space-between;
        height: 100%;
        /* ★★★ IMPROVEMENT: ヘッダーバランス調整 - パディング最適化 ★★★ */
        padding: 0 2rem;
        max-width: 1400px;
        margin: 0 auto;
    }
    
    /* ========================================================
    ▼ Logo Component - 左端中央配置・改善版・PC版拡大対応・★★★スタイリッシュ化対応★★★
    ======================================================== */
    .logo {
        display: flex;
        align-items: center;
        gap: 0.5rem;
        font-weight: 700;
        /* ★★★ IMPROVEMENT: スタイリッシュ化 - フォントサイズ縮小 ★★★ */
        font-size: 1rem;
        color: #0f172a;
        transition: all 0.2s ease;
        cursor: pointer;
        text-decoration: none;
    }
    
    .logo:hover {
        color: #3A5FEB;
    }
    
    .logo-icon {
        /* ★★★ IMPROVEMENT: スタイリッシュ化 - アイコンサイズ調整 ★★★ */
        width: 28px;
        height: 28px;
        display: flex;
        align-items: center;
        justify-content: center;
        border-radius: 7px;
        background: #3A5FEB;
        overflow: hidden;
    }
    
    .logo-icon img {
        width: 100%;
        height: 100%;
        object-fit: contain;
    }
    
    /* ========================================================
    ▼ Desktop Navigation Component - PC専用表示・改善版・PC版拡大対応・★★★スタイリッシュ化対応★★★
    ======================================================== */
    .nav {
        /* ★★★ IMPROVEMENT: パソコン版のハンバーガーメニュー非表示 ★★★ */
        display: flex;
        align-items: center;
        /* ★★★ IMPROVEMENT: ナビゲーションバランス調整 ★★★ */
        gap: 1.5rem;
        margin: 0;
        padding: 0;
        height: 100%;
    }
    
    /* ★★★ IMPROVEMENT: パソコン版でのナビゲーション表示 ★★★ */
    @media (min-width: 769px) {
        .nav {
            display: flex;
        }
    }
    
    .nav-link {
        color: #0f172a;
        font-weight: 500;
        transition: all 0.2s ease;
        padding: 0.3rem 0;
        /* ★★★ IMPROVEMENT: スタイリッシュ化 - フォントサイズ縮小 ★★★ */
        font-size: 0.85rem;
        position: relative;
        text-decoration: none;
    }
    
    .nav-link::after {
        content: '';
        position: absolute;
        bottom: -2px;
        left: 0;
        width: 0;
        height: 2px;
        background: linear-gradient(135deg, #3A5FEB, #00C9A7);
        transition: width 0.2s ease;
        border-radius: 2px;
    }
    
    .nav-link:hover,
    .nav-link.active {
        color: #3A5FEB;
    }
    
    .nav-link:hover::after,
    .nav-link.active::after {
        width: 100%;
    }
    
    .btn-header-consultation {
        background: linear-gradient(135deg, #3A5FEB, #00C9A7);
        color: white;
        /* ★★★ IMPROVEMENT: スタイリッシュ化 - パディング調整 ★★★ */
        padding: 0.4rem 0.9rem;
        border-radius: 20px;
        font-weight: 600;
        /* ★★★ IMPROVEMENT: スタイリッシュ化 - フォントサイズ縮小 ★★★ */
        font-size: 0.8rem;
        transition: all 0.3s ease;
        box-shadow: 0 3px 10px rgba(58, 95, 235, 0.25);
        display: inline-flex;
        align-items: center;
        gap: 0.35rem;
        white-space: nowrap;
        text-decoration: none;
        border: none;
        cursor: pointer;
    }
    
    .btn-header-consultation:hover {
        transform: translateY(-2px);
        box-shadow: 0 5px 15px rgba(58, 95, 235, 0.35);
        color: white;
    }
    
    /* ========================================================
    ▼ Mobile Hamburger Component - FAQ準拠・改善版・モバイルのみ表示・★★★FAQファイル準拠★★★
    ======================================================== */
    .hamburger {
        /* ★★★ IMPROVEMENT: パソコン版では完全非表示 ★★★ */
        display: none;
        background: rgba(255, 255, 255, 0.95);
        border: 1px solid rgba(0, 0, 0, 0.08);
        color: #0f172a;
        font-size: 0.7rem;
        cursor: pointer;
        padding: 0.25rem;
        border-radius: 4px;
        box-shadow: 0 2px 6px rgba(0, 0, 0, 0.06);
        transition: all 0.2s ease;
        width: 22px;
        height: 22px;
        align-items: center;
        justify-content: center;
    }
    
    @media (max-width: 768px) {
        .hamburger {
            /* ★★★ IMPROVEMENT: モバイル版でのみ表示 ★★★ */
            display: flex;
        }
        
        /* ★★★ IMPROVEMENT: ヘッダー縦幅設定 - モバイル40px ★★★ */
        .header {
            height: 40px;
        }
        
        .header.scrolled {
            /* ★★★ IMPROVEMENT: スクロール時 - モバイル38px ★★★ */
            height: 38px;
        }
        
        .header-inner {
            padding: 0 0.75rem;
        }
        
        .logo {
            font-size: 0.9rem;
        }
        
        .logo-icon {
            width: 22px;
            height: 22px;
        }
        
        /* ★★★ IMPROVEMENT: パソコン版でのナビゲーション非表示 ★★★ */
        .nav {
            display: none;
        }
    }
    
    .hamburger:hover {
        color: #3A5FEB;
        background: rgba(255, 255, 255, 1);
        box-shadow: 0 3px 10px rgba(0, 0, 0, 0.08);
    }
    
    /* ========================================================
    ▼ Mobile Navigation Component - FAQ準拠・改善版・モバイル専用メニュー・★★★FAQファイル準拠★★★
    ======================================================== */
    @media (max-width: 768px) {
        .nav {
            position: fixed;
            top: 0;
            right: -100%;
            width: 70%;
            height: 100vh;
            background: rgba(255, 255, 255, 0.98);
            backdrop-filter: blur(20px);
            -webkit-backdrop-filter: blur(20px);
            flex-direction: column;
            gap: 0;
            transition: all 0.3s cubic-bezier(0.77, 0, 0.175, 1);
            box-shadow: -5px 0 25px rgba(0, 0, 0, 0.1);
            z-index: 1000;
            overflow-y: auto;
            padding: 50px 1rem 1rem;
            border-left: 1px solid rgba(0, 0, 0, 0.05);
        }
        
        .nav.active {
            right: 0;
            display: flex;
        }
        
        .nav-item {
            width: 100%;
            margin-bottom: 0.2rem;
        }
        
        .nav-link {
            width: 100%;
            padding: 0.6rem 0;
            border-bottom: 1px solid rgba(0, 0, 0, 0.03);
            font-size: 0.8rem;
            display: block;
        }
        
        .nav-cta {
            margin: 1rem 0 0;
            width: 100%;
        }
        
        .btn-header-consultation {
            width: 100%;
            justify-content: center;
            padding: 0.5rem 0.8rem;
            font-size: 0.75rem;
        }
    }
    </style>

    <!-- ========================================================
    ▼ Main Styles Component - AI最適化 & 100点満点対応・改善版・全体像把握最適化・PC版拡大対応・★★★改善版★★★
    ======================================================== -->
    <style>
    /* ========================================================
    ▼ CSS Variables Component - 完全カラーシステム定義・改善版・PC版拡大対応
    ======================================================== */
    :root {
        /* Primary Colors */
        --primary: #3A5FEB;
        --primary-dark: #2C49C7;
        --primary-light: #5B7BFF;
        --secondary: #00C9A7;
        --secondary-dark: #00A689;
        --secondary-light: #20E7C4;
        --accent: #FF8A00;
        --accent-light: #FFA94D;
        --accent-dark: #E67900;
        --dark: #0f172a;
        --gray: #64748b;
        --light-gray: #f8fafc;
        --white: #ffffff;
        
        /* Professional Differentiator Colors - ★★★ 透過処理修復 ★★★ */
        --differentiator-bg-normal: linear-gradient(135deg, rgba(58, 95, 235, 0.08) 0%, rgba(0, 201, 167, 0.08) 100%);
        --differentiator-bg-hover: linear-gradient(135deg, #FF6B35 0%, #F7931E 100%);
        --differentiator-icon-normal: #3A5FEB;
        --differentiator-icon-hover: #FFFFFF;
        --differentiator-border-normal: rgba(58, 95, 235, 0.12);
        --differentiator-border-hover: rgba(255, 107, 53, 0.3);
        --differentiator-shadow-normal: 0 4px 12px rgba(58, 95, 235, 0.1);
        --differentiator-shadow-hover: 0 8px 25px rgba(255, 107, 53, 0.25);
        
        /* Gradients */
        --gradient-primary: linear-gradient(135deg, #3A5FEB, #00C9A7);
        --gradient-primary-hover: linear-gradient(135deg, #2C49C7, #00A689);
        --gradient-secondary: linear-gradient(135deg, #5B7BFF, #20E7C4);
        --gradient-accent: linear-gradient(135deg, #FF8A00, #FFA94D);
        --gradient-hero: linear-gradient(to right, rgba(58, 95, 235, 0.06), rgba(0, 201, 167, 0.06));
        --gradient-section: linear-gradient(to bottom, rgba(58, 95, 235, 0.02), rgba(0, 201, 167, 0.02));
        --gradient-card: linear-gradient(135deg, rgba(58, 95, 235, 0.06), rgba(0, 201, 167, 0.06));
        --gradient-brand: linear-gradient(135deg, #3A5FEB 0%, #4E6EF2 45%, #00C9A7 100%);
        --gradient-cta-new: linear-gradient(90deg, #00DBB4 0%, #4A85FF 100%);
        
        /* Shadows */
        --shadow-xs: 0 1px 2px rgba(15, 23, 42, 0.04);
        --shadow-sm: 0 2px 4px rgba(15, 23, 42, 0.05);
        --shadow-md: 0 4px 8px rgba(15, 23, 42, 0.06);
        --shadow-lg: 0 6px 12px rgba(15, 23, 42, 0.07);
        --shadow-xl: 0 8px 16px rgba(15, 23, 42, 0.08);
        --shadow-button: 0 3px 8px rgba(58, 95, 235, 0.2);
        --shadow-button-hover: 0 5px 12px rgba(58, 95, 235, 0.3);
        
        /* Typography */
        --font-sans: 'Noto Sans JP', 'Inter', -apple-system, BlinkMacSystemFont, sans-serif;
        --font-en: 'Inter', -apple-system, BlinkMacSystemFont, sans-serif;
        --font-weight-normal: 400;
        --font-weight-medium: 500;
        --font-weight-semibold: 600;
        --font-weight-bold: 700;
        --font-weight-extrabold: 800;
        --font-weight-black: 900;
        
        /* Spacing */
        --space-1: 0.25rem;
        --space-2: 0.5rem;
        --space-3: 0.75rem;
        --space-4: 1rem;
        --space-5: 1.25rem;
        --space-6: 1.5rem;
        --space-8: 2rem;
        --space-10: 2.5rem;
        --space-12: 3rem;
        --space-16: 4rem;
        
        /* Layout */
        --header-height: 50px;
        --header-height-mobile: 40px;
        --container-width: 1400px;
        
        /* Border Radius */
        --radius-sm: 4px;
        --radius-md: 6px;
        --radius-lg: 8px;
        --radius-xl: 12px;
        --radius-2xl: 16px;
        --radius-full: 9999px;
        
        /* Animation */
        --transition-fast: 0.1s;
        --transition-normal: 0.2s;
        --transition-slow: 0.3s;
        
        /* Z-index */
        --z-negative: -1;
        --z-elevate: 1;
        --z-fixed: 40;
        --z-popover: 60;
        --z-max: 999;
    }

    /* ========================================================
    ▼ Base Styles Component - AI Crawler最適化・改善版
    ======================================================== */
    *, *::before, *::after {
        margin: 0;
        padding: 0;
        box-sizing: border-box;
        -webkit-font-smoothing: antialiased;
        -moz-osx-font-smoothing: grayscale;
    }

    html {
        scroll-behavior: smooth;
        font-size: 16px;
        height: 100%;
    }
    
    body {
        font-family: var(--font-sans);
        line-height: 1.6;
        color: var(--dark);
        background-color: var(--white);
        overflow-x: hidden;
        min-height: 100%;
    }

    h1, h2, h3, h4, h5, h6 {
        margin: 0;
        line-height: 1.2;
        font-weight: var(--font-weight-bold);
        color: var(--dark);
        letter-spacing: -0.02em;
    }
    
    a {
        text-decoration: none;
        color: var(--primary);
        transition: all var(--transition-fast) ease;
    }
    
    a:hover {
        color: var(--primary-dark);
    }
    
    img, svg, video {
        max-width: 100%;
        display: block;
    }
    
    button, input, select, textarea {
        font-family: inherit;
        font-size: inherit;
        line-height: inherit;
        color: inherit;
    }
    
    button {
        cursor: pointer;
        background: none;
        border: none;
    }
    
    ul, ol {
        list-style: none;
    }
    
    /* ========================================================
    ▼ Layout System Component - モバイル情報密度最適化・全体像把握向上・改善版・PC版拡大対応
    ======================================================== */
    .container {
        width: 100%;
        max-width: var(--container-width);
        margin: 0 auto;
        padding: 0 2rem;
    }
    
    @media (max-width: 768px) {
        .container {
            padding: 0 0.75rem;
        }
    }
    
    .section {
        padding: 3rem 0;
        position: relative;
        overflow: hidden;
    }
    
    @media (max-width: 768px) {
        .section {
            padding: 1.5rem 0;
        }
    }
    
    .flex {
        display: flex;
    }
    
    .flex-col {
        flex-direction: column;
    }
    
    .items-center {
        align-items: center;
    }
    
    .justify-center {
        justify-content: center;
    }
    
    .justify-between {
        justify-content: space-between;
    }
    
    .text-center {
        text-align: center;
    }
    
    .text-left-on-multiline {
        text-align: left;
    }
    
    @media (min-width: 769px) {
        .text-left-on-multiline {
            text-align: left;
        }
    }
    
    /* ========================================================
    ▼ Typography System Component - 視認性向上・全体像把握最適化・改善版・PC版拡大対応・★★★モバイルフォント拡大★★★
    ======================================================== */
    .heading-xl {
        /* ★★★ IMPROVEMENT: タイトルフォント調整 - バランス改善 ★★★ */
        font-size: clamp(1.8rem, 4.2vw, 2.8rem);
        font-weight: var(--font-weight-black);
        line-height: 1.15;
        margin-bottom: var(--space-5);
        letter-spacing: -0.02em;
    }
    
    .heading-lg {
        font-size: clamp(1.7rem, 3.5vw, 2.4rem);
        font-weight: var(--font-weight-extrabold);
        line-height: 1.2;
        margin-bottom: var(--space-3);
        letter-spacing: -0.02em;
    }
    
    .heading-md {
        font-size: clamp(1.5rem, 2.8vw, 1.8rem);
        font-weight: var(--font-weight-bold);
        line-height: 1.3;
        margin-bottom: var(--space-3);
    }
    
    .heading-sm {
        font-size: clamp(1.3rem, 2.2vw, 1.4rem);
        font-weight: var(--font-weight-semibold);
        line-height: 1.4;
        margin-bottom: var(--space-2);
    }
    
    .text-lg {
        font-size: clamp(1.1rem, 1.8vw, 1.2rem);
        line-height: 1.7;
    }
    
    .text-md {
        font-size: clamp(1rem, 1.4vw, 1rem);
        line-height: 1.6;
    }
    
    .text-sm {
        font-size: clamp(0.9rem, 1.1vw, 0.9rem);
    }
    
    .text-gradient {
        background: var(--gradient-primary);
        -webkit-background-clip: text;
        -webkit-text-fill-color: transparent;
        background-clip: text;
        color: transparent;
        display: inline-block;
    }
    
    .text-accent {
        background: linear-gradient(135deg, #FF8A00, #FFA94D);
        -webkit-background-clip: text;
        -webkit-text-fill-color: transparent;
        background-clip: text;
        color: transparent;
        display: inline-block;
    }

    /* ========================================================
    ▼ Button Component - コンパクト化・全体像把握最適化・改善版・PC版拡大対応・★★★ボタン優先度対応★★★
    ======================================================== */
    .btn {
        display: inline-flex;
        align-items: center;
        justify-content: center;
        padding: 0.75rem 1.5rem;
        border-radius: var(--radius-full);
        font-weight: var(--font-weight-semibold);
        transition: all var(--transition-normal) ease;
        text-align: center;
        cursor: pointer;
        position: relative;
        overflow: hidden;
        border: none;
        font-size: 0.95rem;
        gap: 0.5rem;
        line-height: 1.4;
        white-space: nowrap;
        text-decoration: none;
    }
    
    .btn::before {
        content: '';
        position: absolute;
        top: 50%;
        left: 50%;
        width: 0;
        height: 0;
        background: rgba(255, 255, 255, 0.2);
        border-radius: 50%;
        transform: translate(-50%, -50%);
        transition: width 0.4s ease-out, height 0.4s ease-out;
        z-index: 1;
    }
    
    .btn:hover::before {
        width: 200px;
        height: 200px;
    }
    
    .btn span, .btn i {
        position: relative;
        z-index: 2;
    }
    
    .btn-primary {
        background: var(--gradient-primary);
        color: var(--white);
        box-shadow: var(--shadow-button);
    }
    
    .btn-primary:hover {
        transform: translateY(-2px) scale(1.02);
        box-shadow: var(--shadow-button-hover);
        color: var(--white);
    }
    
    .btn-secondary {
        background: rgba(58, 95, 235, 0.08);
        color: var(--primary);
        border: 1px solid rgba(58, 95, 235, 0.2);
        box-shadow: 0 2px 4px rgba(58, 95, 235, 0.1);
    }
    
    .btn-secondary:hover {
        background: rgba(58, 95, 235, 0.12);
        color: var(--primary-dark);
        box-shadow: 0 3px 6px rgba(58, 95, 235, 0.15);
    }
    
    .btn-accent {
        background: var(--gradient-accent);
        color: var(--white);
        box-shadow: var(--shadow-button);
    }
    
    .btn-accent:hover {
        transform: translateY(-2px) scale(1.02);
        box-shadow: var(--shadow-button-hover);
        color: var(--white);
    }
    
    .btn-lg {
        padding: 1rem 2rem;
        font-size: 1.1rem;
    }
    
    .btn-icon-right i {
        transition: transform var(--transition-normal) ease;
    }
    
    .btn-icon-right:hover i {
        transform: translateX(3px);
    }
    
    @media (max-width: 768px) {
        .btn {
            padding: 0.65rem 1.2rem;
            font-size: 0.8rem;
        }
        
        .btn-lg {
            padding: 0.8rem 1.2rem;
            width: 100%;
            max-width: none;
            font-size: 0.9rem;
        }
        
        .btn-secondary {
            font-size: 0.75rem;
        }
    }
    
    /* ========================================================
    ▼ Hero Section Component - 改善版・全体像把握向上・モバイル最適化・余白改善・PC版拡大対応・★★★バランス調整★★★
    ======================================================== */
    .hero {
        position: relative;
        min-height: 85vh;
        display: flex;
        align-items: center;
        padding: calc(var(--header-height) + 2rem) 0 2.5rem;
        overflow: hidden;
        background: var(--gradient-hero);
    }
    
    .hero-content {
        position: relative;
        z-index: var(--z-elevate);
        text-align: center;
        max-width: 1000px;
        margin: 0 auto;
    }
    
    .hero-badge {
        display: inline-block;
        background: rgba(58, 95, 235, 0.1);
        color: var(--primary);
        font-weight: var(--font-weight-semibold);
        padding: 0.5rem 1.5rem;
        border-radius: var(--radius-full);
        margin-bottom: var(--space-4);
        font-size: 1rem;
        animation: fadeInDown 0.4s ease forwards;
    }
    
    /* ========================================================
    ▼ Hero Title Component - モバイル改行改善版・PC版拡大対応・★★★バランス調整★★★
    ======================================================== */
    .hero-title {
        /* ★★★ IMPROVEMENT: タイトルと説明文の距離調整 ★★★ */
        margin-bottom: var(--space-6);
        animation: fadeInUp 0.5s ease 0.1s forwards;
        opacity: 0;
    }
    
    .hero-title .text-gradient {
        display: inline;
        background: var(--gradient-brand);
        -webkit-background-clip: text;
        -webkit-text-fill-color: transparent;
        background-clip: text;
        color: transparent;
    }
    
    .hero-title-pc {
        display: block;
    }
    
    .hero-title-mobile {
        display: none;
    }
    
    @media (max-width: 768px) {
        .hero-title-pc {
            display: none;
        }
        
        .hero-title-mobile {
            display: block;
        }
    }
    
    .hero-description {
        font-size: clamp(1.1rem, 2.2vw, 1.35rem);
        color: var(--gray);
        margin-bottom: var(--space-6);
        line-height: 1.7;
        max-width: 900px;
        margin-left: auto;
        margin-right: auto;
        animation: fadeInUp 0.5s ease 0.2s forwards;
        opacity: 0;
        /* ★★★ IMPROVEMENT: テキスト中央配置 ★★★ */
        text-align: center;
    }
    
    @media (max-width: 768px) {
        .hero-description {
            text-align: center;
        }
    }
    
    /* ========================================================
    ▼ Hero Differentiators Component - プロフェッショナル配色改善版・レスポンシブ対応・★★★動きを控えめ化★★★・透過処理改善版・★★★伴走支援透過対応★★★
    ======================================================== */
    .hero-differentiators {
        display: flex;
        justify-content: center;
        gap: 2.5rem;
        margin: 3rem 0 3.5rem;
        animation: fadeInUp 0.5s ease 0.3s forwards;
        opacity: 0;
    }
    
    .differentiator-item {
        display: flex;
        flex-direction: column;
        align-items: center;
        max-width: 280px;
        position: relative;
        z-index: 1;
        cursor: pointer;
    }
    
    .differentiator-icon {
        width: 80px;
        height: 80px;
        /* ★★★ IMPROVEMENT: 透過処理修復 ★★★ */
        background: var(--differentiator-bg-normal);
        border: 1px solid var(--differentiator-border-normal);
        border-radius: 16px;
        display: flex;
        align-items: center;
        justify-content: center;
        margin-bottom: 1.2rem;
        font-size: 2rem;
        box-shadow: var(--differentiator-shadow-normal);
        color: var(--differentiator-icon-normal);
        transition: all 0.4s cubic-bezier(0.34, 1.56, 0.64, 1);
        /* ★★★ IMPROVEMENT: 透過処理修復 - backdrop-filter追加 ★★★ */
        backdrop-filter: blur(8px);
        -webkit-backdrop-filter: blur(8px);
    }
    
    .differentiator-item:hover .differentiator-icon,
    .differentiator-item:active .differentiator-icon {
        color: var(--differentiator-icon-hover);
        background: var(--differentiator-bg-hover);
        border-color: var(--differentiator-border-hover);
        box-shadow: var(--differentiator-shadow-hover);
        /* ★★★ IMPROVEMENT: 透過処理修復 - hover時のblur強化 ★★★ */
        backdrop-filter: blur(12px);
        -webkit-backdrop-filter: blur(12px);
    }
    
    @media (hover: none) and (pointer: coarse) {
        .differentiator-item:active .differentiator-icon {
            background: var(--differentiator-bg-hover);
            color: var(--differentiator-icon-hover);
            border-color: var(--differentiator-border-hover);
            box-shadow: var(--differentiator-shadow-hover);
            backdrop-filter: blur(12px);
            -webkit-backdrop-filter: blur(12px);
        }
    }
    
    .differentiator-title {
        font-weight: var(--font-weight-bold);
        font-size: 1.2rem;
        margin-bottom: 0.6rem;
        color: var(--dark);
        transition: color 0.3s ease;
    }
    
    .differentiator-item:hover .differentiator-title {
        color: #FF6B35;
    }
    
    .differentiator-text-pc {
        font-size: 1rem;
        color: var(--gray);
        text-align: center;
        line-height: 1.6;
        display: block;
        transition: color 0.3s ease;
    }
    
    .differentiator-text-mobile {
        font-size: 0.85rem;
        color: var(--gray);
        text-align: center;
        line-height: 1.5;
        display: none;
        transition: color 0.3s ease;
    }
    
    .differentiator-item:hover .differentiator-text-pc,
    .differentiator-item:hover .differentiator-text-mobile {
        color: #64748b;
    }
    
    .hero-buttons {
        display: flex;
        gap: 1rem;
        justify-content: center;
        flex-wrap: wrap;
        animation: fadeInUp 0.5s ease 0.4s forwards;
        opacity: 0;
    }
    
    @keyframes fadeInDown {
        from {
            opacity: 0;
            transform: translateY(-15px);
        }
        to {
            opacity: 1;
            transform: translateY(0);
        }
    }
    
    @keyframes fadeInUp {
        from {
            opacity: 0;
            transform: translateY(12px);
        }
        to {
            opacity: 1;
            transform: translateY(0);
        }
    }
    
    @media (max-width: 768px) {
        .hero {
            min-height: 75vh;
            padding: calc(var(--header-height-mobile) + 2rem) 0 3rem;
        }
        
        .hero-differentiators {
            gap: 0.5rem;
            margin: 2.5rem 0 3rem;
            flex-direction: row;
            justify-content: center;
        }
        
        .differentiator-item {
            max-width: 110px;
            min-width: 110px;
            /* ★★★ IMPROVEMENT: モバイル透過処理強化 ★★★ */
            background: rgba(255, 255, 255, 0.85);
            padding: 0.9rem 0.4rem;
            border-radius: 10px;
            box-shadow: var(--shadow-sm);
            backdrop-filter: blur(8px);
            -webkit-backdrop-filter: blur(8px);
            border: 1px solid rgba(255, 255, 255, 0.2);
        }
        
        .differentiator-icon {
            width: 36px;
            height: 36px;
            font-size: 1rem;
            margin-bottom: 0.5rem;
            border-radius: 8px;
        }
        
        .differentiator-item:active .differentiator-icon {
            background: var(--differentiator-bg-hover);
            color: var(--differentiator-icon-hover);
            border-color: var(--differentiator-border-hover);
            box-shadow: var(--differentiator-shadow-hover);
            backdrop-filter: blur(12px);
            -webkit-backdrop-filter: blur(12px);
        }
        
        .differentiator-title {
            font-size: 0.8rem;
            margin-bottom: 0.4rem;
            line-height: 1.1;
            font-weight: var(--font-weight-extrabold);
        }
        
        .differentiator-text-pc {
            display: none;
        }
        
        .differentiator-text-mobile {
            display: block;
            font-size: 0.65rem;
            line-height: 1.3;
        }
        
        .hero-buttons {
            flex-direction: column;
            align-items: center;
            gap: 0.8rem;
        }
    }

    /* ========================================================
    ▼ Company Mission Component - 改善版・コンパクト化・モバイル改行改善・PC版拡大対応
    ======================================================== */
    .mission-section {
        padding: 2rem 0;
        text-align: center;
        background: var(--gradient-cta-new);
    }
    
    .mission-text-pc {
        font-weight: var(--font-weight-bold);
        font-size: clamp(1.4rem, 3vw, 1.8rem);
        color: white;
        margin: 0;
        padding: 1.5rem 0;
        max-width: 1000px;
        margin: 0 auto;
        display: block;
    }
    
    .mission-text-mobile {
        font-weight: var(--font-weight-bold);
        font-size: 1rem;
        color: white;
        margin: 0;
        padding: 0.9rem;
        max-width: 800px;
        margin: 0 auto;
        display: none;
        line-height: 1.5;
    }
    
    @media (max-width: 768px) {
        .mission-section {
            padding: 1rem 0;
        }
        
        .mission-text-pc {
            display: none;
        }
        
        .mission-text-mobile {
            display: block;
        }
    }

    /* ========================================================
    ▼ Prototype Approach Section Component - 改善版・全画面対応・縮小版・余白調整・★★★動きを控えめ化★★★
    ======================================================== */
    .prototype-approach-section {
        position: relative;
        overflow: hidden;
        padding: 2.5rem 0;
        background: var(--gradient-section);
        display: block;
    }
    
    .prototype-steps {
        position: relative;
        max-width: 850px;
        margin: 1.5rem auto;
        z-index: 1;
    }
    
    .prototype-step {
        display: flex;
        margin-bottom: 1.8rem;
        position: relative;
        z-index: 1;
        transition: all 0.4s ease;
    }
    
    .prototype-step:last-child {
        margin-bottom: 0;
    }
    
    .step-number {
        flex-shrink: 0;
        width: 70px;
        height: 70px;
        border-radius: 50%;
        background: var(--gradient-primary);
        color: var(--white);
        display: flex;
        align-items: center;
        justify-content: center;
        font-size: 1.8rem;
        font-weight: var(--font-weight-bold);
        font-family: var(--font-en);
        box-shadow: var(--shadow-md);
        margin-right: 1.5rem;
        transition: all 0.4s cubic-bezier(0.34, 1.56, 0.64, 1);
        position: relative;
        z-index: 2;
    }
    
    .prototype-step:hover .step-number {
        background: var(--gradient-accent);
        box-shadow: var(--shadow-lg);
    }
    
    .step-content {
        flex: 1;
        padding-top: 0.5rem;
        position: relative;
        z-index: 1;
    }
    
    .step-content h3 {
        font-size: 1.4rem;
        margin-bottom: 0.5rem;
        font-weight: var(--font-weight-bold);
        transition: color var(--transition-normal) ease;
    }
    
    .prototype-step:hover .step-content h3 {
        color: var(--primary);
    }
    
    .step-duration {
        font-size: 1rem;
        color: var(--primary);
        font-weight: var(--font-weight-medium);
        margin-bottom: 0.5rem;
        display: inline-block;
        padding: 0.3rem 1rem;
        background: rgba(58, 95, 235, 0.1);
        border-radius: var(--radius-full);
        transition: all var(--transition-normal) ease;
    }
    
    .prototype-step:hover .step-duration {
        background: rgba(255, 138, 0, 0.1);
        color: var(--accent);
    }
    
    .step-content p {
        font-size: 1rem;
        color: var(--gray);
        line-height: 1.6;
        text-align: left;
    }
    
    .step-connector {
        position: absolute;
        left: 34px;
        top: 68px;
        bottom: 0;
        width: 2px;
        background: rgba(58, 95, 235, 0.2);
        z-index: 0;
    }
    
    .prototype-benefits {
        display: grid;
        grid-template-columns: repeat(3, 1fr);
        gap: 1.2rem;
        margin-top: 3rem;
        max-width: 800px;
        margin-left: auto;
        margin-right: auto;
    }
    
    @media (max-width: 768px) {
        .prototype-benefits {
            display: none;
        }
    }
    
    /* ========================================================
    ▼ Benefit Card Component - 縦幅コンパクト化・余白調整改善版・★★★余白最適化・読みやすさ向上★★★
    ======================================================== */
    .benefit-card {
        background: var(--white);
        border-radius: var(--radius-xl);
        padding: 1.2rem 1rem;
        box-shadow: var(--shadow-md);
        transition: all 0.4s cubic-bezier(0.34, 1.56, 0.64, 1);
        text-align: center;
        border: 1px solid rgba(0, 0, 0, 0.05);
        position: relative;
        overflow: hidden;
        z-index: 1;
        aspect-ratio: 3/3.2;
        display: flex;
        flex-direction: column;
        justify-content: space-between;
        min-height: 240px;
    }
    
    .benefit-card::before {
        content: '';
        position: absolute;
        top: 0;
        left: 0;
        width: 100%;
        height: 5px;
        background: var(--gradient-primary);
        transition: all var(--transition-normal) ease;
        z-index: 0;
    }
    
    .benefit-card:hover {
        box-shadow: var(--shadow-lg);
    }
    
    .benefit-card:hover::before {
        background: var(--gradient-accent);
    }
    
    .benefit-icon {
        width: 55px;
        height: 55px;
        background: var(--gradient-primary);
        color: var(--white);
        border-radius: 15px;
        display: flex;
        align-items: center;
        justify-content: center;
        font-size: 1.4rem;
        margin: 0 auto 1rem;
        transition: all 0.4s cubic-bezier(0.34, 1.56, 0.64, 1);
        box-shadow: 0 6px 20px rgba(58, 95, 235, 0.2);
        flex-shrink: 0;
    }
    
    .benefit-card:hover .benefit-icon {
        background: var(--gradient-accent);
        box-shadow: 0 8px 25px rgba(255, 138, 0, 0.25);
    }
    
    .benefit-card h4 {
        font-size: 1.05rem;
        margin-bottom: 0.7rem;
        font-weight: var(--font-weight-bold);
        transition: color var(--transition-normal) ease;
        flex-shrink: 0;
        line-height: 1.3;
    }
    
    .benefit-card:hover h4 {
        color: var(--accent);
    }
    
    .benefit-card p {
        font-size: 0.88rem;
        color: var(--gray);
        line-height: 1.5;
        flex-grow: 1;
        display: flex;
        align-items: center;
        text-align: left;
        padding: 0 0.2rem;
    }
    
    @media (max-width: 992px) {
        .prototype-approach-section {
            padding: 2rem 0;
        }
        
        .prototype-steps {
            max-width: 700px;
            margin: 1.2rem auto;
        }
        
        .step-number {
            width: 60px;
            height: 60px;
            font-size: 1.5rem;
            margin-right: 1.2rem;
        }
        
        .step-connector {
            left: 29px;
            top: 58px;
        }
        
        .step-content h3 {
            font-size: 1.2rem;
        }
        
        .step-duration {
            font-size: 0.9rem;
        }
        
        .step-content p {
            font-size: 0.9rem;
        }
        
        .prototype-benefits {
            gap: 1rem;
            max-width: 650px;
            margin-top: 2.5rem;
        }
        
        .benefit-card {
            min-height: 230px;
            padding: 1.1rem 0.9rem;
        }
        
        .benefit-icon {
            width: 50px;
            height: 50px;
            font-size: 1.3rem;
            margin-bottom: 0.9rem;
        }
        
        .benefit-card h4 {
            font-size: 1rem;
            margin-bottom: 0.6rem;
            line-height: 1.2;
        }
        
        .benefit-card p {
            font-size: 0.85rem;
            line-height: 1.4;
            padding: 0 0.1rem;
        }
    }
    
    @media (max-width: 768px) {
        .step-number {
            width: 42px;
            height: 42px;
            font-size: 1.15rem;
            margin-right: 0.8rem;
        }
        .step-content h3 {
            font-size: 1.1rem;
            line-height: 1.1;
        }
        
        .step-content p {
            font-size: 0.9rem;
        }
        
        .step-duration {
            font-size: 0.8rem;
        }
    }
    

    /* ========================================================
    ▼ Services Section Component - 横一列表示最適化・全体像把握向上・改善版・PC版拡大対応・★★★動きを控えめ化★★★
    ======================================================== */
    .services-section {
        position: relative;
        background: linear-gradient(to bottom, rgba(248, 250, 252, 0.6), white);
        overflow: hidden;
        padding: 3rem 0;
    }
    
    .services-container {
        margin-top: 2rem;
    }
    
    .services-grid {
        display: grid;
        grid-template-columns: repeat(3, 1fr);
        gap: 1rem;
        max-width: 900px;
        margin: 0 auto;
    }
    
    .service-card {
        background: var(--white);
        border-radius: var(--radius-xl);
        overflow: hidden;
        box-shadow: var(--shadow-md);
        transition: all 0.4s cubic-bezier(0.34, 1.56, 0.64, 1);
        display: flex;
        flex-direction: column;
        position: relative;
        height: 100%;
        border: 1px solid rgba(0, 0, 0, 0.03);
        z-index: 1;
        aspect-ratio: 3/3.8;
        min-height: 360px;
    }
    
    .service-card:hover {
        box-shadow: var(--shadow-xl);
        border-color: rgba(58, 95, 235, 0.1);
    }
    
    .service-card-badge {
        position: absolute;
        top: 1rem;
        right: 1rem;
        background: linear-gradient(135deg, var(--primary), var(--secondary));
        color: white;
        padding: 0.5rem 1rem;
        border-radius: var(--radius-full);
        font-size: 0.8rem;
        font-weight: var(--font-weight-semibold);
        z-index: 5;
        box-shadow: var(--shadow-sm);
    }
    
    .service-image {
        height: 160px;
        overflow: hidden;
        position: relative;
    }
    
    .service-image img {
        width: 100%;
        height: 100%;
        object-fit: cover;
        transition: transform 0.5s ease;
    }
    
    .service-content {
        padding: 1.2rem;
        flex: 1;
        display: flex;
        flex-direction: column;
        justify-content: space-between;
    }
    
    .service-icon-wrapper {
        width: 55px;
        height: 55px;
        margin: -27px auto 0.8rem;
        position: relative;
        z-index: 5;
        flex-shrink: 0;
    }
    
    .service-icon {
        width: 100%;
        height: 100%;
        background: var(--white);
        border-radius: 50%;
        display: flex;
        align-items: center;
        justify-content: center;
        box-shadow: var(--shadow-lg);
        transition: all 0.4s cubic-bezier(0.34, 1.56, 0.64, 1);
        background: var(--gradient-primary);
        color: var(--white);
    }
    
    .service-icon i {
        font-size: 1.3rem;
        transition: all var(--transition-normal) ease;
    }
    
    .service-card:hover .service-icon {
        background: var(--gradient-accent);
    }
    
    .service-title {
        text-align: center;
        font-size: 1.1rem;
        font-weight: var(--font-weight-bold);
        margin-bottom: 0.8rem;
        color: var(--dark);
        position: relative;
        line-height: 1.3;
        flex-shrink: 0;
    }
    
    .service-title::after {
        content: '';
        display: block;
        width: 35px;
        height: 2px;
        background: var(--gradient-primary);
        margin: 0.5rem auto 0;
        border-radius: var(--radius-full);
        transition: all var(--transition-normal) ease;
    }
    
    .service-card:hover .service-title::after {
        width: 50px;
        background: var(--gradient-accent);
    }
    
    .service-description {
        color: var(--gray);
        margin-bottom: 1rem;
        flex-grow: 1;
        line-height: 1.6;
        font-size: 0.9rem;
        display: flex;
        align-items: center;
        justify-content: center;
        text-align: left;
    }
    
    .service-link {
        display: flex;
        justify-content: center;
        margin-top: auto;
        padding-top: 0.8rem;
        color: var(--primary);
        font-weight: var(--font-weight-semibold);
        align-items: center;
        gap: 0.4rem;
        transition: all var(--transition-normal) ease;
        font-size: 0.9rem;
        text-decoration: none;
        flex-shrink: 0;
    }
    
    .service-card:hover .service-link {
        color: var(--accent);
    }
    
    .service-link i {
        transition: all var(--transition-normal) ease;
    }
    
    .service-link:hover i {
        transform: translateX(3px);
    }
    
    @media (max-width: 992px) {
        .services-grid {
            grid-template-columns: repeat(3, 1fr);
            gap: 0.8rem;
            max-width: 750px;
        }
        
        .service-card {
            min-height: 320px;
        }
        
        .service-title {
            font-size: 0.9rem;
        }
        
        .service-description {
            font-size: 0.8rem;
        }
    }
    
    @media (max-width: 768px) {
        .services-grid {
            grid-template-columns: 1fr;
            gap: 0.9rem;
            max-width: 300px;
        }
        
        .service-card {
            max-width: 100%;
            margin: 0 auto;
            min-height: 340px;
            aspect-ratio: 3/4;
        }
        
        .service-image {
            height: 110px;
        }
        
        .service-content {
            padding: 0.9rem;
        }
        
        .service-icon-wrapper {
            width: 44px;
            height: 44px;
            margin: -22px auto 0.7rem;
        }
        
        .service-icon i {
            font-size: 1.2rem;
        }
        
        .service-title {
            font-size: 0.9rem;
            margin-bottom: 0.6rem;
        }
        
        .service-description {
            font-size: 0.85rem;
            margin-bottom: 0.7rem;
        }
    }

    /* ========================================================
    ▼ Section Header Component - コンパクト化・全体像把握最適化・改善版・PC版拡大対応・★★★フォント拡大★★★
    ======================================================== */
    .section-header {
        text-align: center;
        margin-bottom: 1.8rem;
        position: relative;
        z-index: 1;
    }
    
    .section-subtitle {
        display: inline-block;
        background: rgba(58, 95, 235, 0.1);
        padding: 0.5rem 1.5rem;
        border-radius: var(--radius-full);
        color: var(--primary);
        font-weight: var(--font-weight-semibold);
        margin-bottom: 0.8rem;
        font-size: 0.9rem;
        box-shadow: 0 2px 6px rgba(58, 95, 235, 0.08);
        border: 1px solid rgba(58, 95, 235, 0.1);
    }
    
    .section-header .heading-lg {
        margin-bottom: 0.8rem;
    }
    
    .section-description {
        font-size: 1rem;
        color: var(--gray);
        max-width: 700px;
        margin: 0 auto;
        line-height: 1.6;
        text-align: center;
    }
    
    @media (max-width: 768px) {
        .section-header {
            margin-bottom: 1rem;
        }
        
        .section-subtitle {
            font-size: 0.75rem;
            padding: 0.3rem 0.9rem;
            margin-bottom: 0.4rem;
        }
        
        .section-description {
            font-size: 0.85rem;
            line-height: 1.5;
            text-align: center;
        }
        
        .section-description br {
            display: none;
        }
    }

    /* ========================================================
    ▼ FAQ Section Component - AI最適化・全体像把握最適化・改善版・PC版拡大対応・★★★フォント拡大★★★
    ======================================================== */
    .faq-section {
        background: var(--gradient-section);
        padding: 3rem 0;
    }
    
    .faq-grid {
        display: grid;
        grid-template-columns: 1fr;
        gap: 1.2rem;
        max-width: 1000px;
        margin: 0 auto;
    }
    
    .faq-item {
        background: var(--white);
        border-radius: var(--radius-lg);
        padding: 1.5rem;
        box-shadow: var(--shadow-sm);
        border: 1px solid rgba(0, 0, 0, 0.03);
        transition: all var(--transition-normal) ease;
    }
    
    .faq-item:hover {
        box-shadow: var(--shadow-md);
    }
    
    .faq-question {
        font-weight: var(--font-weight-bold);
        color: var(--dark);
        margin-bottom: 0.8rem;
        font-size: 1.2rem;
        line-height: 1.4;
    }
    
    .faq-answer {
        color: var(--gray);
        line-height: 1.6;
        font-size: 1rem;
        text-align: left;
    }
    
    @media (max-width: 768px) {
        .faq-item {
            padding: 0.9rem;
        }
        
        .faq-question {
            font-size: 0.85rem;
            margin-bottom: 0.5rem;
        }
        
        .faq-answer {
            font-size: 0.8rem;
        }
    }

    /* ========================================================
    ▼ CTA Section Component - 美しいデザイン改良版・全デバイス対応カラーアニメーション・PC版拡大対応・★★★フォント拡大★★★
    ======================================================== */
    .cta-section {
        background: var(--gradient-cta-new);
        color: var(--white);
        padding: 4rem 0;
        position: relative;
        overflow: hidden;
        text-align: center;
    }
    
    .cta-section::before {
        content: '';
        position: absolute;
        top: 0;
        left: 0;
        right: 0;
        bottom: 0;
        background: 
            radial-gradient(circle at 30% 80%, rgba(255, 255, 255, 0.1) 0%, transparent 50%),
            radial-gradient(circle at 80% 20%, rgba(255, 255, 255, 0.08) 0%, transparent 50%),
            radial-gradient(circle at 40% 40%, rgba(58, 95, 235, 0.1) 0%, transparent 50%);
        z-index: 0;
    }
    
    .cta-content {
        position: relative;
        z-index: var(--z-elevate);
        max-width: 900px;
        margin: 0 auto;
        padding: 2.5rem;
        background: rgba(255, 255, 255, 0.05);
        border-radius: 24px;
        backdrop-filter: blur(10px);
        -webkit-backdrop-filter: blur(10px);
        border: 1px solid rgba(255, 255, 255, 0.1);
        box-shadow: 0 8px 32px rgba(0, 0, 0, 0.1);
    }
    
    .cta-title {
        margin-bottom: 1.8rem;
        color: var(--white);
        text-shadow: 0 2px 4px rgba(0, 0, 0, 0.1);
        line-height: 1.3;
        font-size: clamp(1.5rem, 3.2vw, 2.4rem);
    }
    
    .cta-title .text-accent {
        color: #ffbb00;
        background: none;
        -webkit-text-fill-color: #FFDD00;
        font-weight: var(--font-weight-black);
    }
    
    .cta-description {
        font-size: 1.3rem;
        margin-bottom: 2.5rem;
        opacity: 0.95;
        line-height: 1.7;
        text-shadow: 0 1px 2px rgba(0, 0, 0, 0.1);
        text-align: center;
    }
    
    .cta-button {
        background: linear-gradient(
            135deg, 
            #3A5FEB 0%,
            #00DBB4 25%,
            #FF8A00 50%,
            #FF6B95 75%,
            #F7931E 100%
        );
        background-size: 300% 300%;
        animation: 
            psychologicalGradientFlow 6s ease-in-out infinite,
            subtlePulse 3s ease-in-out infinite,
            gentleFloat 4s ease-in-out infinite;
        color: var(--white);
        font-weight: var(--font-weight-bold);
        padding: 1.5rem 3rem;
        border-radius: var(--radius-full);
        display: inline-flex;
        align-items: center;
        gap: 0.8rem;
        transition: all 0.4s cubic-bezier(0.34, 1.56, 0.64, 1);
        box-shadow: 
            0 8px 25px rgba(255, 138, 0, 0.25),
            0 4px 15px rgba(58, 95, 235, 0.2),
            0 0 0 1px rgba(255, 255, 255, 0.1),
            inset 0 1px 0 rgba(255, 255, 255, 0.3),
            inset 0 -1px 0 rgba(0, 0, 0, 0.1);
        position: relative;
        overflow: hidden;
        text-decoration: none;
        border: none;
        cursor: pointer;
        font-size: 1.2rem;
        min-width: 280px;
        justify-content: center;
        text-shadow: 0 2px 4px rgba(0, 0, 0, 0.3);
    }
    
    .cta-button::before {
        content: '';
        position: absolute;
        top: -50%;
        left: -100%;
        width: 100%;
        height: 200%;
        background: linear-gradient(
            60deg, 
            transparent 30%, 
            rgba(255, 255, 255, 0.4) 50%, 
            rgba(255, 219, 0, 0.3) 52%, 
            rgba(255, 255, 255, 0.4) 54%, 
            transparent 70%
        );
        animation: mesmerizingShine 4s linear infinite;
        z-index: 2;
        pointer-events: none;
        transform: skewX(-25deg);
    }
    
    .cta-button::after {
        content: '';
        position: absolute;
        top: 50%;
        left: 50%;
        width: 200%;
        height: 200%;
        background: 
            radial-gradient(circle at 25% 25%, rgba(255, 255, 255, 0.15) 0%, transparent 40%),
            radial-gradient(circle at 75% 75%, rgba(255, 219, 0, 0.1) 0%, transparent 40%),
            radial-gradient(circle at 50% 80%, rgba(0, 219, 180, 0.08) 0%, transparent 50%),
            radial-gradient(circle at 80% 20%, rgba(255, 138, 0, 0.08) 0%, transparent 50%);
        transform: translate(-50%, -50%) rotate(0deg);
        animation: enchantingParticles 8s linear infinite;
        z-index: 1;
        pointer-events: none;
    }
    
    .cta-button span, .cta-button i {
        position: relative;
        z-index: 3;
    }
    
    .cta-button:hover,
    .cta-button:focus,
    .cta-button:active {
        transform: translateY(-6px) scale(1.05);
        box-shadow: 
            0 20px 50px rgba(255, 138, 0, 0.4),
            0 15px 35px rgba(58, 95, 235, 0.3),
            0 8px 25px rgba(255, 107, 149, 0.25),
            0 0 0 2px rgba(255, 255, 255, 0.2),
            inset 0 2px 0 rgba(255, 255, 255, 0.4),
            inset 0 -2px 0 rgba(0, 0, 0, 0.1);
        animation: 
            psychologicalGradientFlow 3s ease-in-out infinite,
            intensePulse 1.5s ease-in-out infinite,
            enchantedFloat 2s ease-in-out infinite;
        color: #FFFFFF;
    }
    
    @media (hover: none) and (pointer: coarse) {
        .cta-button:active {
            transform: translateY(-4px) scale(1.03);
            box-shadow: 
                0 15px 40px rgba(255, 138, 0, 0.35),
                0 10px 30px rgba(58, 95, 235, 0.25),
                0 5px 20px rgba(255, 107, 149, 0.2),
                0 0 0 1px rgba(255, 255, 255, 0.15),
                inset 0 1px 0 rgba(255, 255, 255, 0.3);
            animation: 
                psychologicalGradientFlow 3s ease-in-out infinite,
                mobilePulse 1.8s ease-in-out infinite,
                mobileFloat 2.5s ease-in-out infinite;
            color: #FFFFFF;
        }
    }
    
    .cta-button i {
        transition: transform 0.4s cubic-bezier(0.34, 1.56, 0.64, 1);
    }
    
    .cta-button:hover i,
    .cta-button:focus i,
    .cta-button:active i {
        transform: translateX(4px) rotate(0deg);
    }
    
    @keyframes psychologicalGradientFlow {
        0% {
            background-position: 0% 50%;
            filter: hue-rotate(0deg) saturate(1.2);
        }
        25% {
            background-position: 50% 100%;
            filter: hue-rotate(5deg) saturate(1.3);
        }
        50% {
            background-position: 100% 50%;
            filter: hue-rotate(10deg) saturate(1.4);
        }
        75% {
            background-position: 50% 0%;
            filter: hue-rotate(5deg) saturate(1.3);
        }
        100% {
            background-position: 0% 50%;
            filter: hue-rotate(0deg) saturate(1.2);
        }
    }
    
    @keyframes subtlePulse {
        0%, 100% {
            filter: brightness(1) contrast(1);
        }
        50% {
            filter: brightness(1.05) contrast(1.1);
        }
    }
    
    @keyframes gentleFloat {
        0%, 100% {
            transform: translateY(0px);
        }
        33% {
            transform: translateY(-2px);
        }
        66% {
            transform: translateY(-1px);
        }
    }
    
    @keyframes mesmerizingShine {
        0% {
            left: -100%;
            opacity: 0;
        }
        50% {
            opacity: 1;
        }
        100% {
            left: 100%;
            opacity: 0;
        }
    }
    
    @keyframes enchantingParticles {
        0% {
            transform: translate(-50%, -50%) rotate(0deg);
            opacity: 0.8;
        }
        33% {
            opacity: 1;
        }
        66% {
            opacity: 0.9;
        }
        100% {
            transform: translate(-50%, -50%) rotate(360deg);
            opacity: 0.8;
        }
    }
    
    @keyframes intensePulse {
        0%, 100% {
            filter: brightness(1) contrast(1) saturate(1.2);
        }
        50% {
            filter: brightness(1.1) contrast(1.2) saturate(1.4);
        }
    }
    
    @keyframes enchantedFloat {
        0%, 100% {
            transform: translateY(-6px) scale(1.05);
        }
        50% {
            transform: translateY(-8px) scale(1.05);
        }
    }
    
    @keyframes mobilePulse {
        0%, 100% {
            filter: brightness(1) contrast(1) saturate(1.1);
        }
        50% {
            filter: brightness(1.08) contrast(1.15) saturate(1.3);
        }
    }
    
    @keyframes mobileFloat {
        0%, 100% {
            transform: translateY(-4px) scale(1.03);
        }
        50% {
            transform: translateY(-6px) scale(1.03);
        }
    }
    
    .cta-button:active {
        transform: translateY(-4px) scale(1.03);
        transition: all 0.1s ease;
    }
    
    @media (max-width: 768px) {
        .cta-section {
            padding: 2rem 0;
        }
        
        .cta-content {
            padding: 1.3rem;
            margin: 0 0.75rem;
        }
        
        .cta-title {
            font-size: 1.4rem;
            margin-bottom: 1.1rem;
        }
        
        .cta-description {
            font-size: 0.95rem;
            margin-bottom: 1.6rem;
        }
        
        .cta-button {
            width: 100%;
            max-width: none;
            min-width: auto;
            padding: 1.1rem 2.1rem;
            font-size: 0.95rem;
            background-size: 250% 250%;
        }
        
        .cta-button::before {
            animation: mesmerizingShine 5s linear infinite;
        }
        
        .cta-button::after {
            animation: enchantingParticles 10s linear infinite;
        }
        
        @keyframes gentleFloat {
            0%, 100% {
                transform: translateY(0px);
            }
            50% {
                transform: translateY(-1px);
            }
        }
    }

    /* ========================================================
    ▼ Footer Component - 改善版・コンパクト化・PC版拡大対応・★★★フォント拡大★★★・★★★PC版レイアウト修正★★★
    ======================================================== */
    .footer {
        background: var(--dark);
        color: var(--white);
        padding: 3rem 0 1.5rem;
        position: relative;
    }
    
    .footer-grid {
        display: grid;
        grid-template-columns: 1.5fr repeat(3, 1fr);
        gap: 2rem;
        margin-bottom: 2rem;
    }
    
    .footer-logo {
        display: flex;
        align-items: center;
        gap: 0.8rem;
        margin-bottom: 1.5rem;
    }
    
    .footer-logo-icon {
        width: 35px;
        height: 35px;
        display: flex;
        align-items: center;
        justify-content: center;
        border-radius: 8px;
        background: var(--white);
        overflow: hidden;
    }
    
    .footer-logo-text {
        font-size: 1.3rem;
        font-weight: var(--font-weight-bold);
        font-family: var(--font-en);
    }
    
    .footer-description {
        color: rgba(255, 255, 255, 0.7);
        margin-bottom: 1.5rem;
        line-height: 1.6;
        font-size: 1rem;
        text-align: left;
    }
    
    .footer-social {
        display: flex;
        gap: 0.8rem;
    }
    
    .footer-social-link {
        width: 32px;
        height: 32px;
        border-radius: 50%;
        background: rgba(255, 255, 255, 0.1);
        color: var(--white);
        display: flex;
        align-items: center;
        justify-content: center;
        transition: all var(--transition-normal) ease;
        position: relative;
        overflow: hidden;
        text-decoration: none;
    }
    
    .footer-social-link::before {
        content: '';
        position: absolute;
        top: 0;
        left: 0;
        width: 100%;
        height: 100%;
        background: var(--gradient-primary);
        opacity: 0;
        transition: opacity var(--transition-normal) ease;
        z-index: 0;
    }
    
    .footer-social-link i {
        position: relative;
        z-index: 1;
        transition: transform var(--transition-normal) ease;
        font-size: 0.9rem;
    }
    
    .footer-social-link:hover {
        color: var(--white);
    }
    
    .footer-social-link:hover::before {
        opacity: 1;
    }
    
    .footer-social-link:hover i {
        transform: scale(1.1);
    }
    
    .footer-heading {
        font-size: 1.3rem;
        margin-bottom: 1.5rem;
        color: var(--white);
        font-weight: var(--font-weight-semibold);
        position: relative;
        padding-bottom: 0.5rem;
    }
    
    .footer-heading::after {
        content: '';
        position: absolute;
        bottom: 0;
        left: 0;
        width: 30px;
        height: 3px;
        background: var(--gradient-primary);
        border-radius: var(--radius-full);
    }
    
    .footer-links {
        margin: 0;
        padding: 0;
    }
    
    .footer-links li {
        margin-bottom: 0.6rem;
    }
    
    .footer-links a {
        color: rgba(255, 255, 255, 0.7);
        transition: all var(--transition-normal) ease;
        font-size: 0.9rem;
        position: relative;
        display: inline-block;
        text-decoration: none;
    }
    
    .footer-links a::before {
        content: '';
        position: absolute;
        left: 0;
        bottom: -1px;
        width: 0;
        height: 1px;
        background: var(--gradient-accent);
        transition: width var(--transition-normal) ease;
    }
    
    .footer-links a:hover {
        color: var(--white);
        padding-left: 2px;
    }
    
    .footer-links a:hover::before {
        width: 100%;
    }
    
    .footer-contact-item {
        display: flex;
        gap: 0.6rem;
        margin-bottom: 0.8rem;
        color: rgba(255, 255, 255, 0.7);
        font-size: 0.9rem;
    }
    
    .footer-contact-item i {
        color: var(--secondary);
        font-size: 1rem;
        margin-top: 0.1rem;
    }
    
    .footer-contact-item a {
        color: rgba(255, 255, 255, 0.7);
        transition: color var(--transition-normal) ease;
        text-decoration: none;
    }
    
    .footer-contact-item a:hover {
        color: var(--white);
    }
    
    .footer-bottom {
        padding-top: 1.5rem;
        border-top: 1px solid rgba(255, 255, 255, 0.1);
        display: flex;
        justify-content: space-between;
        align-items: center;
        flex-wrap: wrap;
        gap: 1rem;
    }
    
    /* ★★★ IMPROVEMENT: PC版でコピーライト（左）→リンク（右）の順番修正 ★★★ */
    .footer-copyright {
        color: rgba(255, 255, 255, 0.5);
        font-size: 0.8rem;
        order: 1;
    }
    
    .footer-links-inline {
        display: flex;
        gap: 1.2rem;
        flex-wrap: wrap;
        order: 2;
    }
    
    .footer-links-inline a {
        color: rgba(255, 255, 255, 0.5);
        transition: all var(--transition-normal) ease;
        font-size: 0.8rem;
        position: relative;
        text-decoration: none;
    }
    
    .footer-links-inline a::before {
        content: '';
        position: absolute;
        left: 0;
        bottom: -1px;
        width: 0;
        height: 1px;
        background: var(--white);
        transition: width var(--transition-normal) ease;
    }
    
    .footer-links-inline a:hover {
        color: var(--white);
    }
    
    .footer-links-inline a:hover::before {
        width: 100%;
    }
    
    @media (max-width: 992px) {
        .footer-grid {
            grid-template-columns: repeat(2, 1fr);
            gap: 1rem;
        }
    }
    
    @media (max-width: 768px) {
        .footer {
            padding: 1.6rem 0 0.9rem;
        }
        
        .footer-grid {
            grid-template-columns: 1fr;
            gap: 0.9rem;
        }
        
        .footer-logo-icon {
            width: 28px;
            height: 28px;
        }
        
        .footer-logo-text {
            font-size: 1.1rem;
        }
        
        .footer-description {
            font-size: 0.85rem;
            margin-bottom: 0.9rem;
        }
        
        .footer-social {
            gap: 0.5rem;
        }
        
        .footer-social-link {
            width: 28px;
            height: 28px;
        }
        
        .footer-social-link i {
            font-size: 0.8rem;
        }
        
        .footer-heading {
            font-size: 0.95rem;
            margin-bottom: 0.9rem;
        }
        
        .footer-links a {
            font-size: 0.8rem;
        }
        
        .footer-contact-item {
            font-size: 0.8rem;
            gap: 0.4rem;
            margin-bottom: 0.5rem;
        }
        
        .footer-contact-item i {
            font-size: 0.85rem;
        }
        
        .footer-bottom {
            flex-direction: column;
            text-align: center;
        }
        
        .footer-copyright {
            order: 2;
        }
        
        .footer-links-inline {
            order: 1;
            justify-content: center;
            gap: 0.7rem;
        }
        
        .footer-links-inline a {
            font-size: 0.75rem;
        }
        
        .footer-copyright {
            font-size: 0.75rem;
        }
    }

    /* ========================================================
    ▼ Chatbot Component - 改善版・モバイル最適化・PC版拡大対応・★★★フォント拡大★★★
    ======================================================== */
    .chatbot {
        position: fixed;
        bottom: 30px;
        right: 30px;
        z-index: var(--z-max);
    }
    
    .chatbot-button {
        width: 70px;
        height: 70px;
        border-radius: 50%;
        background: var(--gradient-primary);
        color: var(--white);
        border: none;
        display: flex;
        align-items: center;
        justify-content: center;
        font-size: 1.8rem;
        box-shadow: var(--shadow-lg);
        cursor: pointer;
        position: relative;
        transition: all 0.5s cubic-bezier(0.34, 1.56, 0.64, 1);
        z-index: 2;
        overflow: hidden;
    }
    
    .chatbot-button i {
        position: relative;
        z-index: 2;
        transition: transform var(--transition-normal) ease;
    }
    
    .chatbot-button::before {
        content: '';
        position: absolute;
        top: -8px;
        right: -8px;
        bottom: -8px;
        left: -8px;
        border-radius: 50%;
        background: rgba(58, 95, 235, 0.3);
        animation: pulse 2.5s infinite;
        z-index: -1;
    }
    
    .chatbot-button::after {
        content: '';
        position: absolute;
        top: 0;
        left: 0;
        width: 100%;
        height: 100%;
        background: var(--gradient-accent);
        opacity: 0;
        transition: opacity var(--transition-normal) ease;
        z-index: 0;
    }
    
    .chatbot-button:hover {
        box-shadow: var(--shadow-xl);
    }
    
    .chatbot-button:hover::after {
        opacity: 1;
    }
    
    .chatbot-button:hover i {
        transform: scale(1.2);
    }
    
    .chatbot-window {
        position: absolute;
        bottom: 90px;
        right: 0;
        width: 420px;
        height: 550px;
        background: var(--white);
        border-radius: 20px;
        box-shadow: var(--shadow-xl);
        overflow: hidden;
        display: none;
        flex-direction: column;
        opacity: 0;
        transform: scale(0.9);
        transform-origin: bottom right;
        transition: all 0.3s cubic-bezier(0.68, -0.55, 0.27, 1.55);
        z-index: var(--z-popover);
        border: 1px solid rgba(0, 0, 0, 0.05);
    }
    
    .chatbot-window.active {
        display: flex;
        opacity: 1;
        transform: scale(1);
    }
    
    .chatbot-header {
        background: var(--gradient-primary);
        color: var(--white);
        padding: 1.2rem 1.8rem;
        display: flex;
        justify-content: space-between;
        align-items: center;
    }
    
    .chatbot-header h3 {
        margin: 0;
        font-size: 1.3rem;
        font-weight: var(--font-weight-semibold);
        display: flex;
        align-items: center;
        gap: 0.8rem;
        color: var(--white);
    }
    
    .chatbot-close {
        background: rgba(255, 255, 255, 0.2);
        border: none;
        width: 32px;
        height: 32px;
        border-radius: 50%;
        display: flex;
        align-items: center;
        justify-content: center;
        color: var(--white);
        font-size: 1rem;
        cursor: pointer;
        transition: all var(--transition-normal) ease;
    }
    
    .chatbot-close:hover {
        background: rgba(255, 255, 255, 0.3);
    }
    
    .chatbot-messages {
        flex: 1;
        padding: 1.8rem;
        overflow-y: auto;
        display: flex;
        flex-direction: column;
        gap: 1.2rem;
    }
    
    .chat-message {
        max-width: 80%;
        padding: 1rem 1.2rem;
        border-radius: 15px;
        line-height: 1.5;
        font-size: 1rem;
        animation: fadeInMessage 0.3s ease-out forwards;
    }
    
    @keyframes fadeInMessage {
        from {
            opacity: 0;
            transform: translateY(10px);
        }
        to {
            opacity: 1;
            transform: translateY(0);
        }
    }
    
    .bot {
        border-bottom-left-radius: 3px;
        background: var(--light-gray);
        color: var(--dark);
        align-self: flex-start;
    }
    
    .user {
        border-bottom-right-radius: 3px;
        background: var(--primary);
        color: var(--white);
        align-self: flex-end;
    }
    
    .chatbot-input {
        display: flex;
        align-items: center;
        padding: 1.2rem;
        border-top: 1px solid rgba(0, 0, 0, 0.05);
    }
    
    .chatbot-input input {
        flex: 1;
        border: 1px solid rgba(0, 0, 0, 0.1);
        padding: 1rem 1.2rem;
        border-radius: var(--radius-full);
        outline: none;
        transition: all var(--transition-normal) ease;
        font-size: 1rem;
    }
    
    .chatbot-input input:focus {
        border-color: var(--primary);
        box-shadow: 0 0 0 3px rgba(58, 95, 235, 0.1);
    }
    
    .chatbot-send {
        width: 50px;
        height: 50px;
        border-radius: 50%;
        background: var(--gradient-primary);
        color: var(--white);
        border: none;
        margin-left: 0.8rem;
        display: flex;
        align-items: center;
        justify-content: center;
        cursor: pointer;
        transition: all var(--transition-normal) ease;
        position: relative;
        overflow: hidden;
    }
    
    .chatbot-send::before {
        content: '';
        position: absolute;
        top: 0;
        left: 0;
        width: 100%;
        height: 100%;
        background: var(--gradient-accent);
        opacity: 0;
        transition: opacity var(--transition-normal) ease;
        z-index: 0;
    }
    
    .chatbot-send i {
        position: relative;
        z-index: 1;
        transition: transform var(--transition-normal) ease;
        font-size: 1rem;
    }
    
    .chatbot-send:hover::before {
        opacity: 1;
    }
    
    .chatbot-send:hover i {
        transform: translateX(1px);
    }
    
    .loading-dots {
        display: flex;
        align-items: center;
        gap: 4px;
    }
    
    .loading-dots i {
        font-size: 5px;
        animation: dotPulse 1.5s infinite;
    }
    
    .loading-dots i:nth-child(2) {
        animation-delay: 0.2s;
    }
    
    .loading-dots i:nth-child(3) {
        animation-delay: 0.4s;
    }
    
    @keyframes dotPulse {
        0%, 100% {
            transform: scale(1);
            opacity: 0.4;
        }
        50% {
            transform: scale(1.5);
            opacity: 1;
        }
    }
    
    @keyframes pulse {
        0%, 100% {
            transform: scale(1);
            opacity: 0.5;
        }
        50% {
            transform: scale(1.2);
            opacity: 0;
        }
    }
    
    @media (max-width: 768px) {
        .chatbot {
            bottom: 16px;
            right: 16px;
        }
        
        .chatbot-button {
            width: 50px;
            height: 50px;
            font-size: 1.2rem;
        }
        
        .chatbot-window {
            position: fixed;
            right: 0;
            left: 0;
            bottom: 0;
            width: 100%;
            height: 60%;
            border-radius: 15px 15px 0 0;
            transform-origin: bottom center;
        }
        
        .chatbot-header {
            padding: 0.9rem 1.1rem;
        }
        
        .chatbot-header h3 {
            font-size: 1rem;
            gap: 0.6rem;
        }
        
        .chatbot-close {
            width: 26px;
            height: 26px;
            font-size: 0.8rem;
        }
        
        .chatbot-messages {
            padding: 1.1rem;
            gap: 0.7rem;
        }
        
        .chatbot-input {
            padding: 0.85rem;
            background: var(--white);
            position: relative;
            z-index: 10;
            padding-bottom: 1.1rem;
        }
        
        .chatbot-input input {
            height: 36px;
            padding: 0.5rem 0.7rem;
            font-size: 0.9rem;
        }
        
        .chatbot-send {
            width: 36px;
            height: 36px;
            min-width: 36px;
            margin-left: 0.4rem;
        }
        
        .chatbot-send i {
            font-size: 0.8rem;
        }
        
        .chat-message {
            max-width: 85%;
            font-size: 0.85rem;
            padding: 0.5rem 0.7rem;
        }
    }
    
    /* ========================================================
    ▼ Back to Top Button Component - 改善版・PC版拡大対応・★★★動きを控えめ化★★★
    ======================================================== */
    .back-to-top {
        position: fixed;
        bottom: 120px;
        right: 30px;
        width: 52px;
        height: 52px;
        border-radius: 50%;
        background: var(--gradient-primary);
        color: var(--white);
        display: flex;
        align-items: center;
        justify-content: center;
        opacity: 0;
        visibility: hidden;
        transform: translateY(20px);
        cursor: pointer;
        z-index: var(--z-fixed);
        transition: all var(--transition-normal) ease;
        box-shadow: var(--shadow-md);
        border: none;
        overflow: hidden;
    }
    
    .back-to-top.active {
        opacity: 1;
        visibility: visible;
        transform: translateY(0);
    }
    
    .back-to-top i {
        position: relative;
        z-index: 2;
        transition: transform var(--transition-normal) ease;
        font-size: 1rem;
    }
    
    .back-to-top::before {
        content: '';
        position: absolute;
        top: 0;
        left: 0;
        width: 100%;
        height: 100%;
        background: var(--gradient-accent);
        opacity: 0;
        transition: opacity var(--transition-normal) ease;
        z-index: 1;
    }
    
    .back-to-top:hover {
        box-shadow: var(--shadow-lg);
    }
    
    .back-to-top:hover::before {
        opacity: 1;
    }
    
    .back-to-top:hover i {
        transform: translateY(-1px);
    }
    
    @media (max-width: 768px) {
        .back-to-top {
            bottom: 76px;
            right: 16px;
            width: 36px;
            height: 36px;
        }
        
        .back-to-top i {
            font-size: 0.9rem;
        }
    }

    /* ========================================================
    ▼ Utility Classes Component - 改善版
    ======================================================== */
    .hide-mobile {
        display: block;
    }
    
    .show-mobile {
        display: none;
    }
    
    @media (max-width: 768px) {
        .hide-mobile {
            display: none !important;
        }
        
        .show-mobile {
            display: block !important;
        }
    }
    
    .animate-in {
        animation: fadeInUp 0.6s forwards;
    }
    
    /* ========================================================
    ▼ Accessibility Component - 改善版
    ======================================================== */
    @media (prefers-reduced-motion: reduce) {
        *, *::before, *::after {
            animation-duration: 0.01ms !important;
            animation-iteration-count: 1 !important;
            transition-duration: 0.01ms !important;
        }
    }
    
    a:focus-visible, 
    button:focus-visible, 
    input:focus-visible {
        outline: 2px solid var(--primary);
        outline-offset: 2px;
        box-shadow: 0 0 0 3px rgba(58, 95, 235, 0.1);
    }
    
    </style>
</head>
<body>
    <!-- ========================================================
    ▼ Preloader Component - 改善版
    ======================================================== -->
    <div class="page-loader" id="page-loader">
        <div class="loader-circle"></div>
    </div>
    
    <!-- ========================================================
    ▼ Three.js Particle Container Component - 改善版維持
    ======================================================== -->
    <div id="three-container"></div>
    
    <!-- ========================================================
    ▼ Perfect Responsive Header Component - FAQ準拠・改善版・PC/モバイル完全対応・★★★会社紹介項目追加★★★
    ======================================================== -->
    <header class="header" id="header">
<<<<<<< HEAD
        <div class="container">
            <div class="header-inner">
                <a href="index.html" class="logo" aria-label="ShinAIホームページへ">
                    <img src="assets/images/logo.png" alt="" aria-hidden="true" width="40" height="40">
                    <span class="en-text">ShinAI</span>
                </a>
                
                <nav aria-label="メインナビゲーション">
                    <ul class="nav" id="nav">
                        <li><a href="index.html" class="nav-link active" aria-current="page">ホーム</a></li>
                        <li><a href="about.html" class="nav-link">会社紹介</a></li>
                        <li><a href="services.html" class="nav-link">サービス</a></li>
                        <li><a href="industries.html" class="nav-link">業界別活用</a></li>
                        <li><a href="contact.html" class="nav-link">お問い合わせ</a></li>
                        <li class="nav-cta"><a href="contact.html" class="btn btn-primary">無料相談 <i class="fas fa-arrow-right" aria-hidden="true"></i></a></li>
                    </ul>
                </nav>
                
                <button class="menu-toggle" id="menu-toggle" aria-expanded="false" aria-controls="nav" aria-label="メニューを開く">
                    <i class="fas fa-bars" aria-hidden="true"></i>
                </button>
            </div>
=======
        <div class="header-inner">
            <!-- Logo Component - 左端中央配置 -->
            <a href="index.html" class="logo" aria-label="ShinAIホームページ">
                <div class="logo-icon">
                    <img src="assets/images/logo.svg" alt="ShinAI" width="36" height="36">
                </div>
                <span>ShinAI</span>
            </a>
            
            <!-- Desktop Navigation Component - PC専用・★★★会社紹介項目追加★★★ -->
            <nav aria-label="メインナビゲーション">
                <ul class="nav" id="nav">
                    <li class="nav-item">
                        <a href="index.html" class="nav-link active" aria-current="page">ホーム</a>
                    </li>
                    <li class="nav-item">
                        <a href="about.html" class="nav-link">会社紹介</a>
                    </li>
                    <li class="nav-item">
                        <a href="services.html" class="nav-link">サービス</a>
                    </li>
                    <li class="nav-item">
                        <a href="industries.html" class="nav-link">業界別活用</a>
                    </li>
                    <li class="nav-item">
                        <a href="faq.html" class="nav-link">よくある質問</a>
                    </li>
                    <li class="nav-item">
                        <a href="contact.html" class="nav-link">お問い合わせ</a>
                    </li>
                    <li class="nav-cta">
                        <a href="contact.html" class="btn-header-consultation">
                            <i class="fas fa-comment-dots"></i>
                            <span>無料相談</span>
                        </a>
                    </li>
                </ul>
            </nav>
            
            <!-- Mobile Hamburger Component - FAQ準拠・モバイル専用・コンパクト化 -->
            <button class="hamburger" id="hamburger" aria-expanded="false" aria-controls="nav" aria-label="メニューを開く">
                <i class="fas fa-bars" aria-hidden="true"></i>
            </button>
>>>>>>> ec2e0b02
        </div>
    </header>
    
    <!-- ========================================================
    ▼ Main Content Component - AI最適化・全体像把握最適化
    ======================================================== -->
    <main id="main-content">
        <!-- ========================================================
        ▼ Hero Section Component - 改善版・全体像把握向上・モバイル最適化・余白改善
        ======================================================== -->
        <section class="hero" id="hero" role="banner" aria-labelledby="hero-title">
            <div class="container">
                <div class="hero-content">
                    <div class="hero-badge">AIシステム受託開発・AIプロダクト提供</div>
                    
                    <!-- Hero Title Component - モバイル改行改善版 -->
                    <h1 class="hero-title heading-xl" id="hero-title">
                        <span class="hero-title-pc">
                            AIの力で<span class="text-gradient">人間らしい時間</span>を<br class="hide-mobile">
                            取り戻す
                        </span>
                        <span class="hero-title-mobile">
                            AIの力で<br>
                            <span class="text-gradient">人間らしい時間</span>を<br>
                            取り戻す
                        </span>
                    </h1>
                    
                    <p class="hero-description">
                        AIエージェント開発やRAG構築など、最先端のAI技術で企業の課題を解決します。<br class="hide-mobile">
                        プロトタイプから始める伴走型開発で、初期投資を抑えて確実な成果を実現。
                    </p>
                    
                    <div class="hero-differentiators">
                        <div class="differentiator-item">
                            <div class="differentiator-icon">
                                <i class="fas fa-rocket"></i>
                            </div>
                            <h3 class="differentiator-title">小さく始める</h3>
                            <p class="differentiator-text-pc">
                                最短2週間のプロトタイプで<br>
                                効果検証。<br>
                                初期投資リスクを最小化。
                            </p>
                            <p class="differentiator-text-mobile">
                                最短2週間の<br>
                                プロトタイプで<br>
                                効果検証。<br>
                                初期投資リスクを<br>
                                最小化。
                            </p>
                        </div>
                        
                        <div class="differentiator-item">
                            <div class="differentiator-icon">
                                <i class="fas fa-handshake"></i>
                            </div>
                            <h3 class="differentiator-title">伴走支援</h3>
                            <p class="differentiator-text-pc">
                                共創型の開発で<br>
                                方向修正も柔軟。<br>
                                最適解を一緒に見つけます。
                            </p>
                            <p class="differentiator-text-mobile">
                                共創型の開発で<br>
                                方向修正も柔軟。<br>
                                最適解を一緒に<br>
                                見つけます。
                            </p>
                        </div>
                        
                        <div class="differentiator-item">
                            <div class="differentiator-icon">
                                <i class="fas fa-chart-line"></i>
                            </div>
                            <h3 class="differentiator-title">段階的成長</h3>
                            <p class="differentiator-text-pc">
                                効果を確認しながら拡張。<br>
                                確実な成果で<br>
                                組織の自走化を実現。
                            </p>
                            <p class="differentiator-text-mobile">
                                効果を確認しながら<br>
                                拡張。確実な成果で<br>
                                組織の自走化を<br>
                                実現。
                            </p>
                        </div>
                    </div>
                    
                    <div class="hero-buttons">
                        <a href="contact.html" class="btn btn-primary btn-lg">
                            <span>無料相談する</span>
                        </a>
                        <a href="services.html" class="btn btn-secondary btn-lg btn-icon-right">
                            <span>サービスを見る</span>
                            <i class="fas fa-arrow-right" aria-hidden="true"></i>
                        </a>
                    </div>
                </div>
            </div>
        </section>
        
        <!-- ========================================================
        ▼ Company Mission Component - 改善版・コンパクト化・モバイル改行改善
        ======================================================== -->
        <section class="mission-section">
            <div class="container">
                <h2 class="mission-text-pc">「真の価値を信じ、次世代のために新たな未来を創る。」</h2>
                <h2 class="mission-text-mobile">
                    「真の価値を信じ、次世代のために<br>
                    新たな未来を創る。」
                </h2>
            </div>
        </section>
        
        <!-- ========================================================
        ▼ Prototype Approach Section Component - 改善版・全画面対応・縮小版・余白調整・モバイル対応追加
        ======================================================== -->
        <section class="prototype-approach-section" id="prototype-approach">
            <div class="container">
                <div class="section-header text-center">
                    <div class="section-subtitle">ShinAIの強み</div>
                    <h2 class="heading-lg">
                        プロトタイプから始める<br>
                        <span class="text-gradient">伴走型AI開発</span>
                    </h2>
                    <p class="section-description">
                        「小さく始めて、大きく育てる」<br>
                        初期投資を抑えて確実な成果を実現する新しい開発スタイル
                    </p>
                </div>
                
                <div class="prototype-steps">
                    <div class="prototype-step">
                        <div class="step-number">01</div>
                        <div class="step-content">
                            <h3>ニーズ分析・プロトタイプ設計</h3>
                            <p class="step-duration">期間: 1週間</p>
                            <p>御社の課題をヒアリングし、AIでの解決方法を提案。小規模なプロトタイプを設計します。</p>
                        </div>
                        <div class="step-connector"></div>
                    </div>
                    
                    <div class="prototype-step">
                        <div class="step-number">02</div>
                        <div class="step-content">
                            <h3>プロトタイプ開発・検証</h3>
                            <p class="step-duration">期間: 2週間</p>
                            <p>最小限の機能を実装し、実際の業務で効果検証。方向性の確認と改善点を見極めます。</p>
                        </div>
                        <div class="step-connector"></div>
                    </div>
                    
                    <div class="prototype-step">
                        <div class="step-number">03</div>
                        <div class="step-content">
                            <h3>本実装・拡張</h3>
                            <p class="step-duration">期間: 2〜4週間</p>
                            <p>検証結果に基づき、本格的な機能実装。御社業務に最適化した形に調整します。</p>
                        </div>
                        <div class="step-connector"></div>
                    </div>
                    
                    <div class="prototype-step">
                        <div class="step-number">04</div>
                        <div class="step-content">
                            <h3>伴走支援・内製化</h3>
                            <p class="step-duration">期間: 継続的</p>
                            <p>運用サポートと社内チーム育成を並行し、AIの効果を最大化。将来的な自走化を実現します。</p>
                        </div>
                    </div>
                </div>
                
                <div class="prototype-benefits">
                    <div class="benefit-card">
                        <div class="benefit-icon">
                            <i class="fas fa-wallet"></i>
                        </div>
                        <h4>初期投資リスク最小化</h4>
                        <p>最初は小規模投資で開始し、効果を確認しながら段階的に投資を拡大できます。</p>
                    </div>
                    
                    <div class="benefit-card">
                        <div class="benefit-icon">
                            <i class="fas fa-tachometer-alt"></i>
                        </div>
                        <h4>迅速な価値実現</h4>
                        <p>2週間で初期プロトタイプが完成し、すぐに効果検証が可能です。</p>
                    </div>
                    
                    <div class="benefit-card">
                        <div class="benefit-icon">
                            <i class="fas fa-sync-alt"></i>
                        </div>
                        <h4>柔軟な方向転換</h4>
                        <p>早期検証により方向性の軌道修正が容易で、追加コストを最小限に抑えられます。</p>
                    </div>
                </div>
            </div>
        </section>
        
        <!-- ========================================================
        ▼ Services Section Component - 横一列表示メイン改善・全体像把握最適化
        ======================================================== -->
        <section class="services-section" id="services">
            <div class="container">
                <div class="section-header text-center">
                    <div class="section-subtitle">ShinAIのソリューション</div>
                    <h2 class="heading-lg">
                        お客様の課題を解決する<br class="hide-mobile">
                        <span class="text-gradient">3つのAIソリューション</span>
                    </h2>
                    <p class="section-description">
                        最先端のAI技術で、業務効率化から新規事業創出まで幅広くサポート
                    </p>
                </div>
                
                <div class="services-container">
                    <div class="services-grid">
                        <div class="service-card">
                            <span class="service-card-badge">人気 No.1</span>
                            <div class="service-image">
                                <img src="https://images.unsplash.com/photo-1551503766-ac63dfa6401c?auto=format&fit=crop&q=80&w=600&h=400" alt="新規事業企画書AIツール「アイプロ」のイメージ" loading="lazy" width="600" height="400">
                            </div>
                            <div class="service-icon-wrapper">
                                <div class="service-icon">
                                    <i class="fas fa-file-alt" aria-hidden="true"></i>
                                </div>
                            </div>
                            <div class="service-content">
                                <h3 class="service-title">新規事業企画書AIツール<br>「アイプロ」</h3>
                                <p class="service-description">
                                    データドリブンで魅力的な企画書を自動作成。最短5分で高品質な提案資料が完成します。
                                </p>
                                <a href="services.html#aipro" class="service-link">
                                    詳しく見る
                                    <i class="fas fa-arrow-right" aria-hidden="true"></i>
                                </a>
                            </div>
                        </div>
                        
                        <div class="service-card">
                            <span class="service-card-badge">カスタマイズ</span>
                            <div class="service-image">
                                <img src="https://images.unsplash.com/photo-1555949963-ff9fe0c870eb?ixlib=rb-4.0.3&ixid=M3wxMjA3fDB8MHxwaG90by1wYWdlfHx8fGVufDB8fHx8fA%3D%3D&auto=format&fit=crop&w=600&h=400&q=80" alt="オーダーメイドAIアプリケーション開発のイメージ" loading="lazy" width="600" height="400">
                            </div>
                            <div class="service-icon-wrapper">
                                <div class="service-icon">
                                    <i class="fas fa-robot" aria-hidden="true"></i>
                                </div>
                            </div>
                            <div class="service-content">
                                <h3 class="service-title">オーダーメイド<br>AIアプリケーション開発</h3>
                                <p class="service-description">
                                    御社独自の課題に最適化されたAIソリューション。完全オリジナルのAIシステムを構築します。
                                </p>
                                <a href="services.html#custom" class="service-link">
                                    詳しく見る
                                    <i class="fas fa-arrow-right" aria-hidden="true"></i>
                                </a>
                            </div>
                        </div>
                        
                        <div class="service-card">
                            <span class="service-card-badge">伴走支援</span>
                            <div class="service-image">
                                <img src="https://images.unsplash.com/photo-1557804506-669a67965ba0?ixlib=rb-4.0.3&auto=format&fit=crop&w=600&h=400&q=80" alt="AI導入(DX/AX)コンサルティングのイメージ" loading="lazy" width="600" height="400">
                            </div>
                            <div class="service-icon-wrapper">
                                <div class="service-icon">
                                    <i class="fas fa-lightbulb" aria-hidden="true"></i>
                                </div>
                            </div>
                            <div class="service-content">
                                <h3 class="service-title">AI導入<br>コンサルティング</h3>
                                <p class="service-description">
                                    戦略立案から社内チーム育成まで伴走支援。「やりっぱなし」にしないAI導入を実現します。
                                </p>
                                <a href="services.html#consulting" class="service-link">
                                    詳しく見る
                                    <i class="fas fa-arrow-right" aria-hidden="true"></i>
                                </a>
                            </div>
                        </div>
                    </div>
                </div>
                
                <div class="text-center" style="margin-top: 1.5rem;">
                    <a href="services.html" class="btn btn-accent btn-lg btn-icon-right">
                        <span>すべてのサービスを見る</span>
                        <i class="fas fa-arrow-right" aria-hidden="true"></i>
                    </a>
                </div>
            </div>
        </section>
        
        <!-- ========================================================
        ▼ FAQ Section Component - AI最適化・全体像把握最適化・改善版 Q&A形式
        ======================================================== -->
        <section class="faq-section" id="faq">
            <div class="container">
                <div class="section-header text-center">
                    <div class="section-subtitle">よくある質問</div>
                    <h2 class="heading-lg">
                        <span class="text-gradient">AI導入に関する</span><br class="hide-mobile">よくあるご質問
                    </h2>
                    <p class="section-description">
                        ShinAIへお寄せいただく代表的なご質問と回答をまとめました
                    </p>
                </div>
                
                <div class="faq-grid">
                    <div class="faq-item">
                        <h3 class="faq-question">Q: AIシステム開発にかかる期間はどのくらいですか？</h3>
                        <p class="faq-answer">A: 最短2週間でプロトタイプの開発が可能です。小規模なAIエージェントであれば1ヶ月程度、大規模なRAGシステムであれば2-3ヶ月程度を目安としています。プロトタイプから段階的に開発を進めることで、リスクを抑えながら確実な成果を実現します。</p>
                    </div>
                    
                    <div class="faq-item">
                        <h3 class="faq-question">Q: AI開発の費用はいくらから始められますか？</h3>
                        <p class="faq-answer">A: プロトタイプ開発は30万円からご利用いただけます。段階的投資により初期費用を抑え、効果を確認しながら本格開発に進むことで確実なROIを実現します。具体的な費用は、プロジェクトの規模や内容によって異なりますので、無料相談でお気軽にお問い合わせください。</p>
                    </div>
                    
                    <div class="faq-item">
                        <h3 class="faq-question">Q: 伴走型開発とは何ですか？</h3>
                        <p class="faq-answer">A: 企画から実装、運用、自走化まで一貫してサポートする開発スタイルです。お客様と共に方向性を確認しながら段階的に開発を進め、「やりっぱなし」にならないAI導入を実現します。社内チーム育成も含めて長期的な成功をサポートします。</p>
                    </div>
                    
                    <div class="faq-item">
                        <h3 class="faq-question">Q: 「アイプロ」とはどのようなツールですか？</h3>
                        <p class="faq-answer">A: 新規事業企画書作成AIツール「アイプロ」は、AIが自動でビジネス企画書・プレゼン資料を作成するツールです。入力情報をもとにデータドリブンで魅力的な企画を提案し、最短5分で高品質な資料作成を実現。中小企業を中心に営業・企画部門の生産性向上に貢献しています。</p>
                    </div>
                    
                    <div class="faq-item">
                        <h3 class="faq-question">Q: AIエージェント開発ではどのような技術を使用しますか？</h3>
                        <p class="faq-answer">A: ChatGPT/GPT-4などのLLM（大規模言語モデル）を活用し、お客様の業務フローに最適化したAIエージェントを構築します。また、RAG（Retrieval Augmented Generation）技術により社内データを効率的に活用し、ベクトルデータベースを用いた高度なシステム構築も可能です。</p>
                    </div>
                </div>
            </div>
        </section>
        
        <!-- ========================================================
        ▼ CTA Section Component - 美しいデザイン改良版・全デバイス対応カラーアニメーション
        ======================================================== -->
        <section class="cta-section" id="cta">
            <div class="container">
                <div class="cta-content">
                    <h2 class="heading-lg cta-title">AIで<span class="text-accent">ビジネスの可能性</span>を<br>広げませんか？</h2>
                    <p class="cta-description">まずは小さく始めて、大きな成果を実現。<br class="hide-mobile">プロトタイプから始める伴走型AI開発で、確実な成功へ。</p>
                    <a href="contact.html" class="cta-button">
                        <span>無料相談を始める</span>
                        <i class="fas fa-arrow-right" aria-hidden="true"></i>
                    </a>
                </div>
            </div>
        </section>
    </main>

    <!-- ========================================================
    ▼ Footer Component - 改善版・コンパクト化 & AI最適化・★★★PC版レイアウト修正★★★
    ======================================================== -->
    <footer class="footer">
        <div class="container">
            <div class="footer-grid">
                <div>
                    <div class="footer-logo">
<<<<<<< HEAD
                        <img src="assets/images/logo.png" alt="" aria-hidden="true" width="40" height="40">
                        <span class="en-text">ShinAI</span>
=======
                        <div class="footer-logo-icon">
                            <img src="assets/images/logo.svg" alt="ShinAI" width="35" height="35">
                        </div>
                        <span class="footer-logo-text">ShinAI</span>
>>>>>>> ec2e0b02
                    </div>
                    <p class="footer-description">
                        AIエージェント開発やRAG構築など、最先端のAI技術で企業の課題を解決。プロトタイプから始める伴走型開発で、確実な成果を実現します。
                    </p>
                    <div class="footer-social">
                        <a href="https://twitter.com/ShinAI_JP" class="footer-social-link" aria-label="Twitter">
                            <i class="fab fa-twitter" aria-hidden="true"></i>
                        </a>
                        <a href="https://www.facebook.com/ShinAI.tech" class="footer-social-link" aria-label="Facebook">
                            <i class="fab fa-facebook-f" aria-hidden="true"></i>
                        </a>
                        <a href="https://www.linkedin.com/company/shinai-tech" class="footer-social-link" aria-label="LinkedIn">
                            <i class="fab fa-linkedin-in" aria-hidden="true"></i>
                        </a>
                        <a href="https://www.instagram.com/shinai.tech" class="footer-social-link" aria-label="Instagram">
                            <i class="fab fa-instagram" aria-hidden="true"></i>
                        </a>
                    </div>
                </div>
                
                <div>
                    <h4 class="footer-heading">サービス</h4>
                    <ul class="footer-links">
                        <li><a href="services.html#aipro">新規事業企画書AIツール「アイプロ」</a></li>
                        <li><a href="services.html#custom">オーダーメイドAIアプリケーション開発</a></li>
                        <li><a href="services.html#consulting">AI導入(DX/AX)コンサルティング</a></li>
                    </ul>
                </div>
                
                <div>
                    <h4 class="footer-heading">会社情報</h4>
                    <ul class="footer-links">
                        <li><a href="about.html">会社紹介</a></li>
                        <li><a href="services.html">サービス一覧</a></li>
                        <li><a href="industries.html">AI活用事例</a></li>
                        <li><a href="faq.html">よくある質問</a></li>
                        <li><a href="contact.html">無料相談</a></li>
                    </ul>
                </div>
                
                <div>
                    <h4 class="footer-heading">お問い合わせ</h4>
                    <div class="footer-contact-item">
                        <i class="fas fa-map-marker-alt" aria-hidden="true"></i>
                        <span>〒100-0001 東京都千代田区丸の内3-8-3 Tokyo Innovation Base</span>
                    </div>
                    <div class="footer-contact-item">
                        <i class="fas fa-envelope" aria-hidden="true"></i>
                        <a href="mailto:shinai.life@gmail.com">shinai.life@gmail.com</a>
                    </div>
                    <div class="footer-contact-item">
                        <i class="fas fa-clock" aria-hidden="true"></i>
                        <span>平日 9:00〜18:00（土日祝休）</span>
                    </div>
                    <div class="footer-contact-item">
                        <i class="fas fa-file-alt" aria-hidden="true"></i>
                        <a href="contact.html">お問い合わせフォーム</a>
                    </div>
                </div>
            </div>
            
            <div class="footer-bottom">
                <p class="footer-copyright">&copy; <span id="current-year">2025</span> ShinAI All Rights Reserved.</p>
                <div class="footer-links-inline">
                    <a href="privacy-policy.html">プライバシーポリシー</a>
                    <a href="terms.html">利用規約</a>
                    <a href="legal.html">特定商取引法に基づく表記</a>
                </div>
            </div>
        </div>
    </footer>

    <!-- ========================================================
    ▼ Chatbot Component - 改善版・モバイル最適化
    ======================================================== -->
    <div class="chatbot" aria-label="AIアシスタント">
        <button class="chatbot-button" id="chatbot-button" aria-expanded="false" aria-controls="chatbot-window" aria-label="チャットボットを開く">
            <i class="fas fa-comment-dots" aria-hidden="true"></i>
        </button>
        
        <div class="chatbot-window" id="chatbot-window">
            <div class="chatbot-header">
                <h3><i class="fas fa-robot" aria-hidden="true"></i> AIアシスタント</h3>
                <button class="chatbot-close" id="chatbot-close" aria-label="閉じる">
                    <i class="fas fa-times" aria-hidden="true"></i>
                </button>
            </div>
            
            <div class="chatbot-messages" id="chatbot-messages" role="log" aria-live="polite" aria-label="チャットメッセージ">
                <div class="chat-message bot">
                    こんにちは！ShinAIアシスタントです。AIシステム受託開発やAIプロダクトについて、どのようなご質問でもお気軽にどうぞ。
                </div>
            </div>
            
            <div class="chatbot-input">
                <input type="text" id="chat-input" placeholder="メッセージを入力..." aria-label="メッセージ" autocomplete="off">
                <button class="chatbot-send" id="chat-send" aria-label="送信">
                    <i class="fas fa-paper-plane" aria-hidden="true"></i>
                </button>
            </div>
        </div>
    </div>

    <!-- ========================================================
    ▼ Back to Top Button Component - 改善版・コンパクト化
    ======================================================== -->
    <button id="back-to-top" class="back-to-top" aria-label="ページトップへ戻る">
        <i class="fas fa-chevron-up" aria-hidden="true"></i>
    </button>

    <!-- ========================================================
    ▼ Main JavaScript Component - FAQ準拠・改善版・AI最適化 & パフォーマンス向上・パーティクル数変更対応
    ======================================================== -->
    <script>
    document.addEventListener('DOMContentLoaded', function() {
        // ========================================================
        // ▼ Initialization Process Component - 改善版
        // ========================================================
        
        // Page loader management - optimized
        const pageLoader = document.getElementById('page-loader');
        if (pageLoader) {
            setTimeout(() => {
                pageLoader.classList.add('loaded');
                setTimeout(() => {
                    pageLoader.style.display = 'none';
                }, 200);
            }, 200);
        }
        
        // Visibility and accessibility improvement
        setTimeout(() => {
            document.documentElement.classList.add('loaded');
        }, 100);
        
        // Current year update
        const currentYearElement = document.getElementById('current-year');
        if (currentYearElement) {
            const currentYear = new Date().getFullYear();
            currentYearElement.textContent = currentYear;
        }
        
        // ========================================================
        // ▼ Perfect Responsive Header & Navigation Component - FAQ準拠・改善版・PC/モバイル完全対応
        // ========================================================
        
        const header = document.getElementById('header');
        const hamburger = document.getElementById('hamburger');
        const nav = document.getElementById('nav');
        
        // 最適化されたスクロールイベント - スロットル適用
        let lastScrollTop = 0;
        let ticking = false;
        
        window.addEventListener('scroll', function() {
            if (!ticking) {
                window.requestAnimationFrame(function() {
                    const currentScrollTop = window.scrollY;
                    
                    // ヘッダースクロール効果
                    if (header) {
                        if (currentScrollTop > 5) {
                            header.classList.add('scrolled');
                        } else {
                            header.classList.remove('scrolled');
                        }
                    }
                    
                    // Back to Topボタン表示制御
                    const backToTop = document.getElementById('back-to-top');
                    if (backToTop) {
                        if (currentScrollTop > 200) {
                            backToTop.classList.add('active');
                        } else {
                            backToTop.classList.remove('active');
                        }
                    }
                    
                    lastScrollTop = currentScrollTop;
                    ticking = false;
                });
                
                ticking = true;
            }
        });
        
        // モバイルメニュー - FAQ準拠・改善版
        if (hamburger && nav) {
            hamburger.addEventListener('click', function() {
                const expanded = this.getAttribute('aria-expanded') === 'true';
                this.setAttribute('aria-expanded', !expanded);
                
                nav.classList.toggle('active');
                
                // アイコン変更 - スムーズトランジション
                if (expanded) {
                    this.innerHTML = '<i class="fas fa-bars" aria-hidden="true"></i>';
                } else {
                    this.innerHTML = '<i class="fas fa-times" aria-hidden="true"></i>';
                }
            });
            
            // ナビリンククリックでメニューを閉じる - モバイル最適化
            const navLinks = document.querySelectorAll('.nav-link');
            navLinks.forEach(link => {
                link.addEventListener('click', function() {
                    if (window.innerWidth <= 768) {
                        nav.classList.remove('active');
                        if (hamburger) {
                            hamburger.setAttribute('aria-expanded', 'false');
                            hamburger.innerHTML = '<i class="fas fa-bars" aria-hidden="true"></i>';
                        }
                    }
                });
            });
        }
        
        // ========================================================
        // ▼ UI Element Event Processing Component - 改善版
        // ========================================================
        
        // Back to Top button click event
        const backToTopButton = document.getElementById('back-to-top');
        if (backToTopButton) {
            backToTopButton.addEventListener('click', function() {
                window.scrollTo({
                    top: 0,
                    behavior: 'smooth'
                });
            });
        }

        // ========================================================
        // ▼ Advanced Chatbot Component - 改善版・AI最適化完全版
        // ========================================================
        const chatbotButton = document.getElementById('chatbot-button');
        const chatbotWindow = document.getElementById('chatbot-window');
        const chatbotClose = document.getElementById('chatbot-close');
        const chatInput = document.getElementById('chat-input');
        const chatSend = document.getElementById('chat-send');
        const chatMessages = document.getElementById('chatbot-messages');
        
        if (chatbotButton && chatbotWindow && chatbotClose) {
            chatbotButton.addEventListener('click', function() {
                chatbotWindow.classList.toggle('active');
                
                const expanded = this.getAttribute('aria-expanded') === 'true';
                this.setAttribute('aria-expanded', !expanded);
                
                if (!expanded) {
                    chatInput.focus();
                }
            });
            
            chatbotClose.addEventListener('click', function() {
                chatbotWindow.classList.remove('active');
                chatbotButton.setAttribute('aria-expanded', 'false');
            });
            
            // Chat send processing - 専門AI受託開発会社版
            if (chatSend && chatInput && chatMessages) {
                const handleSend = function() {
                    const message = chatInput.value.trim();
                    if (message) {
                        // ユーザーメッセージを追加
                        addChatMessage(message, 'user');
                        chatInput.value = '';
                        
                        // ローディングインジケーター表示
                        const loadingMsg = document.createElement('div');
                        loadingMsg.classList.add('chat-message', 'bot', 'loading');
                        loadingMsg.innerHTML = '<span class="loading-dots"><i class="fas fa-circle"></i><i class="fas fa-circle"></i><i class="fas fa-circle"></i></span>';
                        chatMessages.appendChild(loadingMsg);
                        chatMessages.scrollTop = chatMessages.scrollHeight;
                        
                        // AIの応答内容 - プロフェッショナル版
                        setTimeout(function() {
                            // ローディング削除
                            chatMessages.removeChild(loadingMsg);
                            
                            // 専門的なAIシステム受託開発会社としての応答
                            let response = '';
                            const messageLower = message.toLowerCase();
                            
                            if (messageLower.includes('エージェント') || messageLower.includes('agent')) {
                                response = "ShinAIではAIエージェント開発を得意としています。社内向けシステムへの導入から、特定業務の自動化まで、様々なAIエージェントを開発してきました。ChatGPT/GPT-4などのLLMを活用し、御社の業務フローに最適化したAIエージェントを構築します。まずは無料相談で、どのような課題に対して活用できるか、ご相談ください。";
                            } else if (messageLower.includes('rag') || messageLower.includes('検索') || messageLower.includes('retrieval')) {
                                response = "RAG(Retrieval Augmented Generation)は社内データを活用したAIシステム構築の鍵となる技術です。ShinAIではベクトルデータベースを活用した高度なRAGシステムを構築し、御社の知識ベースを効率的に活用できるようにします。社内文書や過去のナレッジを活用したAIシステムをご検討の場合は、ぜひご相談ください。";
                            } else if (messageLower.includes('料金') || messageLower.includes('費用') || messageLower.includes('価格')) {
                                response = "ShinAIのサービスは、プロジェクトの規模や内容によって料金が異なります。プロトタイプ開発からスタートすることで、初期費用を30万円〜からご用意しております。AIエージェント開発やRAG構築など、具体的なシステムの内容や規模に応じて最適なプランをご提案します。詳細な費用については、無料相談でお気軽にお問い合わせください。";
                            } else if (messageLower.includes('期間') || messageLower.includes('納期') || messageLower.includes('時間')) {
                                response = "AIシステム開発の期間は、プロジェクトの複雑さによって異なりますが、最短2週間でプロトタイプの開発が可能です。小規模なAIエージェントであれば1ヶ月程度、大規模なRAGシステムであれば2-3ヶ月程度を目安としています。プロトタイプから段階的に開発を進めることで、リスクを抑えながら確実な成果を実現します。";
                            } else if (messageLower.includes('事例') || messageLower.includes('実績')) {
                                response = "御社の業界や課題に合わせた事例をお知りになりたい場合は、お気軽にお問い合わせください。";
                            } else if (messageLower.includes('プロトタイプ') || messageLower.includes('小さく始める') || messageLower.includes('伴走')) {
                                response = "ShinAIでは「プロトタイプからの伴走型開発」を採用しています。まず2週間程度で小規模な試作品を構築し、実際に使っていただきながら効果を確認。方向性が合っていることを確認しながら段階的に拡張していきます。このアプローチにより、初期投資リスクを最小限に抑えながら、確実に成果を出すことが可能です。まずは無料相談で、御社の課題に対するプロトタイプのアイデアをご提案させてください。";
                            } else if (messageLower.includes('アイプロ')) {
                                response = "新規事業企画書AIツール「アイプロ」は、AIが自動でビジネス企画書・プレゼン資料を作成するツールです。入力情報をもとにデータドリブンで魅力的な企画を提案し、最短5分で高品質な資料作成を実現。中小企業を中心に営業・企画部門の生産性を大幅に向上させます。具体的な活用方法については、デモンストレーションも可能ですので、お気軽にお問い合わせください。";
                            } else {
                                // AI受託開発会社としての汎用的な応答
                                const responses = [
                                    "ShinAIでは、AIエージェント開発やRAG構築などの社内向けAIシステム開発から、業務効率化AIツールの提供まで幅広くサポートしています。プロトタイプから始める伴走型開発で、初期投資を抑えながら確実な成果を実現します。具体的な課題やご要望がございましたら、お気軽にお問い合わせください。",
                                    "最先端のAI技術を活用して企業の課題を解決するShinAIです。ChatGPT/GPT-4などのLLMを活用したAIエージェント開発や、社内データを活用したRAGシステム構築が得意分野です。小さく始めて効果を確認する段階的アプローチで、リスクを最小化しながら最大の成果を目指します。",
                                    "AIの導入は難しいと思われがちですが、ShinAIのアプローチなら専門知識がなくても安心です。プロトタイプから始めて効果を確認しながら、段階的に開発を進めていきます。経験豊富なAI専門家が、御社に最適なAI活用方法について無料相談でご提案させていただきます。"
                                ];
                                
                                response = responses[Math.floor(Math.random() * responses.length)];
                            }
                            
                            // レスポンス追加（タイピング効果付き）
                            const botMessage = document.createElement('div');
                            botMessage.classList.add('chat-message', 'bot');
                            botMessage.textContent = '';
                            chatMessages.appendChild(botMessage);
                            
                            let i = 0;
                            const typingSpeed = 8; // 高速化
                            
                            const typingEffect = setInterval(function() {
                                if (i < response.length) {
                                    botMessage.textContent += response.charAt(i);
                                    i++;
                                    chatMessages.scrollTop = chatMessages.scrollHeight;
                                } else {
                                    clearInterval(typingEffect);
                                    
                                    // CTAボタンを追加
                                    setTimeout(function() {
                                        const ctaButton = document.createElement('div');
                                        ctaButton.classList.add('chat-message', 'bot');
                                        ctaButton.innerHTML = '<a href="contact.html" class="btn btn-primary btn-sm" style="width: 100%; margin-top: 0.5rem;">お問い合わせ・無料相談予約</a>';
                                        chatMessages.appendChild(ctaButton);
                                        chatMessages.scrollTop = chatMessages.scrollHeight;
                                    }, 300);
                                }
                            }, typingSpeed);
                        }, 400);
                    }
                };
                
                chatSend.addEventListener('click', handleSend);
                
                chatInput.addEventListener('keypress', function(e) {
                    if (e.key === 'Enter') {
                        handleSend();
                    }
                });
                
                function addChatMessage(message, type) {
                    const msgElement = document.createElement('div');
                    msgElement.classList.add('chat-message', type);
                    msgElement.textContent = message;
                    
                    chatMessages.appendChild(msgElement);
                    chatMessages.scrollTop = chatMessages.scrollHeight;
                }
            }
        }
        
        // ========================================================
        // ▼ アクセシビリティ改善 Component - FAQ準拠・改善版
        // ========================================================
        
        // キーボードナビゲーション対応
        let usingKeyboard = false;
        document.addEventListener('keydown', function(e) {
            if (e.key === 'Tab') {
                usingKeyboard = true;
                document.body.classList.add('keyboard-focus');
            }
        });
        
        document.addEventListener('mousedown', function() {
            usingKeyboard = false;
            document.body.classList.remove('keyboard-focus');
        });
        
        // ESCでモーダルを閉じる - FAQ準拠
        document.addEventListener('keydown', function(e) {
            if (e.key === 'Escape' || e.keyCode === 27) {
                // チャットボットを閉じる
                if (chatbotWindow && chatbotWindow.classList.contains('active')) {
                    chatbotWindow.classList.remove('active');
                    if (chatbotButton) chatbotButton.setAttribute('aria-expanded', 'false');
                }
                
                // モバイルメニューを閉じる
                if (nav && nav.classList.contains('active')) {
                    nav.classList.remove('active');
                    if (hamburger) {
                        hamburger.setAttribute('aria-expanded', 'false');
                        hamburger.innerHTML = '<i class="fas fa-bars" aria-hidden="true"></i>';
                    }
                }
            }
        });
        
        // ========================================================
        // ▼ Three.js Particle Background Component - 改善版最適化・パーティクル数変更対応（600個）
        // ========================================================
        
        if (typeof THREE !== 'undefined' && document.getElementById('three-container')) {
            initThreeJSParticles();
        }
        
        // ========================================================
        // ▼ Animation Settings Component - Optimized Version
        // ========================================================
        
        // Scroll animation - Using IntersectionObserver for better performance
        const observerOptions = {
            threshold: 0.1,
            rootMargin: '0px 0px -30px 0px'
        };
        
        const observer = new IntersectionObserver((entries) => {
            entries.forEach(entry => {
                if (entry.isIntersecting) {
                    entry.target.classList.add('animate-in');
                    observer.unobserve(entry.target);
                }
            });
        }, observerOptions);
        
        document.querySelectorAll('.section-header, .service-card, .faq-item, .hero-differentiators, .cta-content, .prototype-step, .benefit-card').forEach(el => {
            observer.observe(el);
        });
    });
    
    /* ========================================================
    ▼ Three.js Particle Effect Function Component - 改善版最適化パーティクルエフェクト・パーティクル数変更対応（600個）
    ======================================================== */
    function initThreeJSParticles() {
        const container = document.getElementById('three-container');
        const isMobile = window.innerWidth < 768;
        
        // Scene setup
        const scene = new THREE.Scene();
        
        // Camera setup
        const camera = new THREE.PerspectiveCamera(60, window.innerWidth / window.innerHeight, 0.1, 1000);
        camera.position.z = 50;
        
        // Renderer setup - optimized for performance
        const renderer = new THREE.WebGLRenderer({ 
            alpha: true, 
            antialias: !isMobile,
            powerPreference: 'high-performance'
        });
        renderer.setSize(window.innerWidth, window.innerHeight);
        renderer.setPixelRatio(Math.min(window.devicePixelRatio, isMobile ? 1.5 : 2));
        container.appendChild(renderer.domElement);
        
        // Core sphere
        const coreGeometry = new THREE.IcosahedronGeometry(6, isMobile ? 1 : 2);
        const coreMaterial = new THREE.MeshBasicMaterial({
            color: 0x4A8FFF,
            transparent: true,
            opacity: 0.15,
            wireframe: true
        });
        const core = new THREE.Mesh(coreGeometry, coreMaterial);
        scene.add(core);
        
        // Inner decorative core
        const innerCoreGeometry = new THREE.IcosahedronGeometry(3, 1);
        const innerCoreMaterial = new THREE.MeshBasicMaterial({
            color: 0x00C9A7,
            transparent: true,
            opacity: 0.2,
            wireframe: true
        });
        const innerCore = new THREE.Mesh(innerCoreGeometry, innerCoreMaterial);
        scene.add(innerCore);
        
        // Particle setup - モバイルでは600個に変更（改善要求対応）
        const particlesCount = isMobile ? 600 : 800; // 400 → 600に変更
        const particles = [];
        
        // Particle shapes
        const geometries = [
            new THREE.BoxGeometry(0.12, 0.12, 0.12),
            new THREE.SphereGeometry(0.06, 8, 8),
            new THREE.TetrahedronGeometry(0.1, 0)
        ];
        
        // Color palette
        const colors = [
            0x4A8FFF, // 明るい青
            0x3A5FEB, // 青
            0x00C9A7, // 青緑
            0x20E7C4, // 明るい青緑
            0xFFFFFF, // 白
            0xB4F2FF  // 水色
        ];
        
        // Create particles - optimized
        for (let i = 0; i < particlesCount; i++) {
            const geometryIndex = Math.floor(Math.random() * geometries.length);
            const geometry = geometries[geometryIndex].clone();
            
            const colorIndex = Math.floor(Math.random() * colors.length);
            const material = new THREE.MeshBasicMaterial({ 
                color: colors[colorIndex],
                transparent: true,
                opacity: 0.3 + Math.random() * 0.5
            });
            
            const particle = new THREE.Mesh(geometry, material);
            
            const radius = 15 + Math.random() * 40;
            const theta = Math.random() * Math.PI * 2;
            const phi = Math.random() * Math.PI;
            
            particle.position.x = radius * Math.sin(phi) * Math.cos(theta);
            particle.position.y = radius * Math.sin(phi) * Math.sin(theta);
            particle.position.z = radius * Math.cos(phi);
            
            particle.rotation.x = Math.random() * Math.PI * 2;
            particle.rotation.y = Math.random() * Math.PI * 2;
            particle.rotation.z = Math.random() * Math.PI * 2;
            
            particles.push({
                mesh: particle,
                velocity: {
                    x: (Math.random() - 0.5) * 0.02,
                    y: (Math.random() - 0.5) * 0.02,
                    z: (Math.random() - 0.5) * 0.02
                },
                rotation: {
                    x: (Math.random() - 0.5) * 0.01,
                    y: (Math.random() - 0.5) * 0.01,
                    z: (Math.random() - 0.5) * 0.01
                },
                orbit: {
                    speed: 0.0001 + Math.random() * 0.0004,
                    radius: radius,
                    angle: Math.random() * Math.PI * 2,
                    yFactor: Math.random() * 2 - 1
                },
                pulse: {
                    speed: 0.01 + Math.random() * 0.02,
                    size: 0.05 + Math.random() * 0.1
                }
            });
            
            scene.add(particle);
        }
        
        // Connection lines - モバイルでは数を削減
        const connectionLines = [];
        const lineCount = isMobile ? 15 : 25; // モバイルでも15本に増加
        
        for (let i = 0; i < lineCount; i++) {
            const geometry = new THREE.BufferGeometry();
            const vertices = new Float32Array(6);
            geometry.setAttribute('position', new THREE.BufferAttribute(vertices, 3));
            
            const material = new THREE.LineBasicMaterial({
                color: 0x4A8FFF,
                transparent: true,
                opacity: 0.04
            });
            
            const line = new THREE.Line(geometry, material);
            scene.add(line);
            connectionLines.push(line);
        }
        
        // Time variable
        let time = 0;
        
        // Animation - performance optimized
        const animate = () => {
            requestAnimationFrame(animate);
            time += 0.01;
            
            // Camera movement - 固定位置
            camera.position.x = 0;
            camera.position.y = 0;
            camera.position.z = 50;
            camera.lookAt(scene.position);
            
            // Core animation
            core.rotation.y += 0.0015;
            core.rotation.x += 0.0007;
            const scalePulse = Math.sin(time * 0.5) * 0.05 + 1;
            core.scale.set(scalePulse, scalePulse, scalePulse);
            
            // Inner core reverse rotation
            innerCore.rotation.y -= 0.002;
            innerCore.rotation.z += 0.001;
            const innerScalePulse = Math.sin(time * 0.7) * 0.1 + 1;
            innerCore.scale.set(innerScalePulse, innerScalePulse, innerScalePulse);
            
            // Particle animation - mobile skip rate optimization
            const skipRate = isMobile ? 2 : 1; // Only update half of particles on mobile
            
            particles.forEach((p, index) => {
                // Mobile optimization: only update subset of particles
                if (isMobile && index % skipRate !== 0) return;
                
                p.orbit.angle += p.orbit.speed;
                
                const orbitX = p.orbit.radius * Math.cos(p.orbit.angle);
                const orbitZ = p.orbit.radius * Math.sin(p.orbit.angle);
                const orbitY = p.orbit.radius * 0.5 * p.orbit.yFactor * Math.sin(p.orbit.angle * 0.5);
                
                const waveX = Math.sin(time + index * 0.1) * 1.5;
                const waveY = Math.cos(time * 0.7 + index * 0.2) * 1.2;
                const waveZ = Math.sin(time * 0.5 + index * 0.15) * 1.8;
                
                p.mesh.position.x = orbitX + p.velocity.x * waveX;
                p.mesh.position.y = orbitY + p.velocity.y * waveY;
                p.mesh.position.z = orbitZ + p.velocity.z * waveZ;
                
                const sizePulse = Math.sin(time * p.pulse.speed + index) * p.pulse.size + 1;
                p.mesh.scale.set(sizePulse, sizePulse, sizePulse);
                
                if (isMobile) {
                    // Mobile: stop rotation for smoother flow
                    p.mesh.rotation.x = Math.sin(time * 0.2 + index * 0.1) * 0.2;
                    p.mesh.rotation.y = Math.cos(time * 0.3 + index * 0.05) * 0.2;
                    p.mesh.rotation.z = Math.sin(time * 0.1 + index * 0.2) * 0.2;
                } else {
                    // Desktop: normal rotation
                    p.mesh.rotation.x += p.rotation.x;
                    p.mesh.rotation.y += p.rotation.y;
                    p.mesh.rotation.z += p.rotation.z;
                }
                
                if (Math.abs(p.mesh.position.x) > 70) p.mesh.position.x *= -0.9;
                if (Math.abs(p.mesh.position.y) > 50) p.mesh.position.y *= -0.9;
                if (Math.abs(p.mesh.position.z) > 70) p.mesh.position.z *= -0.9;
            });

            // Connection line animation - optimized
            const updateLineInterval = isMobile ? 5 : 3; // Further thinning on mobile
            
            connectionLines.forEach((line, index) => {
                if (index % updateLineInterval !== Math.floor(time * 5) % updateLineInterval) return;
                
                const positions = line.geometry.attributes.position.array;
                
                const p1Index = Math.floor(Math.random() * particles.length);
                let p2Index = (p1Index + 1 + Math.floor(Math.random() * 20)) % particles.length;
                
                const p1 = particles[p1Index];
                const p2 = particles[p2Index];
                
                if (p1 && p2) {
                    const distance = p1.mesh.position.distanceTo(p2.mesh.position);
                    
                    if (distance < 15) {
                        positions[0] = p1.mesh.position.x;
                        positions[1] = p1.mesh.position.y;
                        positions[2] = p1.mesh.position.z;
                        positions[3] = p2.mesh.position.x;
                        positions[4] = p2.mesh.position.y;
                        positions[5] = p2.mesh.position.z;
                        
                        line.geometry.attributes.position.needsUpdate = true;
                        
                        const opacity = 0.03 * (1 - distance / 15) * (0.7 + 0.3 * Math.sin(time * 2 + index));
                        line.material.opacity = opacity;
                    } else {
                        line.material.opacity = 0;
                    }
                }
            });
            
            renderer.render(scene, camera);
        };
        
        // Start animation
        animate();
        
        // Resize event handling - throttling applied
        let resizeTimeout;
        window.addEventListener('resize', function() {
            clearTimeout(resizeTimeout);
            resizeTimeout = setTimeout(function() {
                camera.aspect = window.innerWidth / window.innerHeight;
                camera.updateProjectionMatrix();
                renderer.setSize(window.innerWidth, window.innerHeight);
                renderer.setPixelRatio(Math.min(window.devicePixelRatio, window.innerWidth < 768 ? 1.5 : 2));
            }, 250);
        });
    }
    </script>
</body>
</html><|MERGE_RESOLUTION|>--- conflicted
+++ resolved
@@ -3197,35 +3197,12 @@
     ▼ Perfect Responsive Header Component - FAQ準拠・改善版・PC/モバイル完全対応・★★★会社紹介項目追加★★★
     ======================================================== -->
     <header class="header" id="header">
-<<<<<<< HEAD
-        <div class="container">
-            <div class="header-inner">
-                <a href="index.html" class="logo" aria-label="ShinAIホームページへ">
-                    <img src="assets/images/logo.png" alt="" aria-hidden="true" width="40" height="40">
-                    <span class="en-text">ShinAI</span>
-                </a>
-                
-                <nav aria-label="メインナビゲーション">
-                    <ul class="nav" id="nav">
-                        <li><a href="index.html" class="nav-link active" aria-current="page">ホーム</a></li>
-                        <li><a href="about.html" class="nav-link">会社紹介</a></li>
-                        <li><a href="services.html" class="nav-link">サービス</a></li>
-                        <li><a href="industries.html" class="nav-link">業界別活用</a></li>
-                        <li><a href="contact.html" class="nav-link">お問い合わせ</a></li>
-                        <li class="nav-cta"><a href="contact.html" class="btn btn-primary">無料相談 <i class="fas fa-arrow-right" aria-hidden="true"></i></a></li>
-                    </ul>
-                </nav>
-                
-                <button class="menu-toggle" id="menu-toggle" aria-expanded="false" aria-controls="nav" aria-label="メニューを開く">
-                    <i class="fas fa-bars" aria-hidden="true"></i>
-                </button>
-            </div>
-=======
+
         <div class="header-inner">
             <!-- Logo Component - 左端中央配置 -->
             <a href="index.html" class="logo" aria-label="ShinAIホームページ">
                 <div class="logo-icon">
-                    <img src="assets/images/logo.svg" alt="ShinAI" width="36" height="36">
+                    <img src="assets/images/logo." alt="ShinAI" width="36" height="36">
                 </div>
                 <span>ShinAI</span>
             </a>
@@ -3264,7 +3241,6 @@
             <button class="hamburger" id="hamburger" aria-expanded="false" aria-controls="nav" aria-label="メニューを開く">
                 <i class="fas fa-bars" aria-hidden="true"></i>
             </button>
->>>>>>> ec2e0b02
         </div>
     </header>
     
@@ -3631,15 +3607,10 @@
             <div class="footer-grid">
                 <div>
                     <div class="footer-logo">
-<<<<<<< HEAD
-                        <img src="assets/images/logo.png" alt="" aria-hidden="true" width="40" height="40">
-                        <span class="en-text">ShinAI</span>
-=======
                         <div class="footer-logo-icon">
-                            <img src="assets/images/logo.svg" alt="ShinAI" width="35" height="35">
+                            <img src="assets/images/logo.png" alt="ShinAI" width="35" height="35">
                         </div>
                         <span class="footer-logo-text">ShinAI</span>
->>>>>>> ec2e0b02
                     </div>
                     <p class="footer-description">
                         AIエージェント開発やRAG構築など、最先端のAI技術で企業の課題を解決。プロトタイプから始める伴走型開発で、確実な成果を実現します。
